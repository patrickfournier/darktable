/*
    This file is part of darktable,
    copyright (c) 2009--2010 johannes hanika.
    copyright (c) 2011 Henrik Andersson.
    
    darktable is free software: you can redistribute it and/or modify
    it under the terms of the GNU General Public License as published by
    the Free Software Foundation, either version 3 of the License, or
    (at your option) any later version.

    darktable is distributed in the hope that it will be useful,
    but WITHOUT ANY WARRANTY; without even the implied warranty of
    MERCHANTABILITY or FITNESS FOR A PARTICULAR PURPOSE.  See the
    GNU General Public License for more details.

    You should have received a copy of the GNU General Public License
    along with darktable.  If not, see <http://www.gnu.org/licenses/>.
*/
#include "libs/lib.h"
#include "gui/accelerators.h"
#include "gui/gtk.h"
#include "dtgtk/button.h"
#include "dtgtk/icon.h"
#include "control/conf.h"
#include "control/control.h"
#include "common/debug.h"
#include <stdlib.h>

typedef struct dt_lib_module_info_t
{
  char plugin_name[128];
  int32_t version;
  char params[8192];
  int params_size;
}
dt_lib_module_info_t;

typedef struct dt_lib_presets_edit_dialog_t
{
  GtkEntry *name, *description;
  char plugin_name[128];
  int32_t version;
  void *params;
  int32_t params_size;
}
dt_lib_presets_edit_dialog_t;

static gchar*
get_preset_name(GtkMenuItem *menuitem)
{
  const gchar *name = gtk_label_get_label(GTK_LABEL(gtk_bin_get_child(GTK_BIN(menuitem))));
  const gchar *c = name;
  // remove <-> markup tag at beginning.
  if(*c == '<')
  {
    while(*c != '>') c++;
    c++;
  }
  gchar *pn = g_strdup(c);
  gchar *c2 = pn;
  // possibly remove trailing <-> markup tag
  while(*c2 != '<' && *c2 != '\0') c2++;
  if(*c2 == '<') *c2 = '\0';
  c2 = g_strrstr(pn, _("(default)"));
  if(c2 && c2 > pn) *(c2-1) = '\0';
  return pn;
}

static gchar*
get_active_preset_name(dt_lib_module_info_t *minfo)
{
  sqlite3_stmt *stmt;
<<<<<<< HEAD
  DT_DEBUG_SQLITE3_PREPARE_V2(dt_database_get(darktable.db), "select name, op_params, writeprotect from presets where operation=?1", -1, &stmt, NULL);
=======
  DT_DEBUG_SQLITE3_PREPARE_V2(darktable.db, "select name, op_params, writeprotect from presets where operation=?1 and op_version=?2", -1, &stmt, NULL);
>>>>>>> fdab9586
  DT_DEBUG_SQLITE3_BIND_TEXT(stmt, 1, minfo->plugin_name, strlen(minfo->plugin_name), SQLITE_TRANSIENT);
  DT_DEBUG_SQLITE3_BIND_INT(stmt, 2, minfo->version);
  gchar *name = NULL;
  // collect all presets for op from db
  while(sqlite3_step(stmt) == SQLITE_ROW)
  {
    void *op_params = (void *)sqlite3_column_blob(stmt, 1);
    int32_t op_params_size = sqlite3_column_bytes(stmt, 1);
    if(op_params_size == minfo->params_size && !memcmp(minfo->params, op_params, op_params_size))
    {
      name = g_strdup((char *)sqlite3_column_text(stmt, 0));
      break;
    }
  }
  sqlite3_finalize(stmt);
  return name;
}

static void
edit_preset_response(GtkDialog *dialog, gint response_id, dt_lib_presets_edit_dialog_t *g)
{
  // commit all the user input fields
  sqlite3_stmt *stmt;
<<<<<<< HEAD
  DT_DEBUG_SQLITE3_PREPARE_V2(dt_database_get(darktable.db), "insert into presets (name, description, operation, op_params, blendop_params, enabled, model, maker, lens, "
=======
  DT_DEBUG_SQLITE3_PREPARE_V2(darktable.db, "insert into presets (name, description, operation, op_version, op_params, blendop_params, enabled, model, maker, lens, "
>>>>>>> fdab9586
             "iso_min, iso_max, exposure_min, exposure_max, aperture_min, aperture_max, focal_length_min, focal_length_max, writeprotect, "
             "autoapply, filter, def, isldr) values (?1, ?2, ?3, ?4, ?5, null, 1, '%', '%', '%', 0, 51200, 0, 100000000, 0, 100000000, 0, 1000, 0, 0, 0, 0, 0)", -1, &stmt, NULL);
  DT_DEBUG_SQLITE3_BIND_TEXT(stmt, 1, gtk_entry_get_text(g->name), strlen(gtk_entry_get_text(g->name)), SQLITE_TRANSIENT);
  DT_DEBUG_SQLITE3_BIND_TEXT(stmt, 2, gtk_entry_get_text(g->description), strlen(gtk_entry_get_text(g->description)), SQLITE_TRANSIENT);
  DT_DEBUG_SQLITE3_BIND_TEXT(stmt, 3, g->plugin_name, strlen(g->plugin_name), SQLITE_TRANSIENT);
  DT_DEBUG_SQLITE3_BIND_INT(stmt, 4, g->version);
  DT_DEBUG_SQLITE3_BIND_BLOB(stmt, 5, g->params, g->params_size, SQLITE_TRANSIENT);
  sqlite3_step(stmt);
  sqlite3_finalize(stmt);

  gtk_widget_destroy(GTK_WIDGET(dialog));
  free(g);
}

static void
edit_preset (const char *name_in, dt_lib_module_info_t *minfo)
{
  gchar *name = NULL;
  if(name_in == NULL)
  {
    name = get_active_preset_name(minfo);
    if(name == NULL) return;
  }
  else name = g_strdup(name_in);

  GtkWidget *dialog;
  /* Create the widgets */
  char title[1024];
  GtkWidget *window = dt_ui_main_window(darktable.gui->ui);
  snprintf(title, 1024, _("edit `%s'"), name);
  dialog = gtk_dialog_new_with_buttons (title,
                                        GTK_WINDOW(window),
                                        GTK_DIALOG_DESTROY_WITH_PARENT,
                                        GTK_STOCK_OK,
                                        GTK_RESPONSE_NONE,
                                        NULL);
  GtkContainer *content_area = GTK_CONTAINER(gtk_dialog_get_content_area (GTK_DIALOG (dialog)));
  GtkWidget *alignment = gtk_alignment_new(0.5, 0.5, 1.0, 1.0);
  gtk_alignment_set_padding(GTK_ALIGNMENT(alignment), 5, 5, 5, 5);
  gtk_container_add (content_area, alignment);
  GtkBox *box = GTK_BOX(gtk_vbox_new(FALSE, 5));
  gtk_container_add (GTK_CONTAINER(alignment), GTK_WIDGET(box));

  dt_lib_presets_edit_dialog_t *g = (dt_lib_presets_edit_dialog_t *)g_malloc0(sizeof(dt_lib_presets_edit_dialog_t));
  g_strlcpy(g->plugin_name, minfo->plugin_name, 128);
  g->version = minfo->version;
  g->params_size = minfo->params_size;
  g->params = minfo->params;
  g->name = GTK_ENTRY(gtk_entry_new());
  gtk_entry_set_text(g->name, name);
  gtk_box_pack_start(box, GTK_WIDGET(g->name), FALSE, FALSE, 0);
  g_object_set(G_OBJECT(g->name), "tooltip-text", _("name of the preset"), (char *)NULL);

  g->description = GTK_ENTRY(gtk_entry_new());
  gtk_box_pack_start(box, GTK_WIDGET(g->description), FALSE, FALSE, 0);
  g_object_set(G_OBJECT(g->description), "tooltip-text", _("description or further information"), (char *)NULL);

  sqlite3_stmt *stmt;
<<<<<<< HEAD
  DT_DEBUG_SQLITE3_PREPARE_V2(dt_database_get(darktable.db), "select description from presets where name = ?1 and operation = ?2", -1, &stmt, NULL);
=======
  DT_DEBUG_SQLITE3_PREPARE_V2(darktable.db, "select description from presets where name = ?1 and operation = ?2 and op_version = ?3", -1, &stmt, NULL);
>>>>>>> fdab9586
  DT_DEBUG_SQLITE3_BIND_TEXT(stmt, 1, name, strlen(name), SQLITE_TRANSIENT);
  DT_DEBUG_SQLITE3_BIND_TEXT(stmt, 2, minfo->plugin_name, strlen(minfo->plugin_name), SQLITE_TRANSIENT);
  DT_DEBUG_SQLITE3_BIND_INT(stmt, 3, minfo->version);
  if(sqlite3_step(stmt) == SQLITE_ROW)
  {
    gtk_entry_set_text(g->description, (const char *)sqlite3_column_text(stmt, 0));
  }
  sqlite3_finalize(stmt);

  // now delete preset, so we can re-insert the new values:
<<<<<<< HEAD
  DT_DEBUG_SQLITE3_PREPARE_V2(dt_database_get(darktable.db), "delete from presets where name=?1 and operation=?2", -1, &stmt, NULL);
=======
  DT_DEBUG_SQLITE3_PREPARE_V2(darktable.db, "delete from presets where name=?1 and operation=?2 and op_version=?3", -1, &stmt, NULL);
>>>>>>> fdab9586
  DT_DEBUG_SQLITE3_BIND_TEXT(stmt, 1, name, strlen(name), SQLITE_TRANSIENT);
  DT_DEBUG_SQLITE3_BIND_TEXT(stmt, 2, minfo->plugin_name, strlen(minfo->plugin_name), SQLITE_TRANSIENT);
  DT_DEBUG_SQLITE3_BIND_INT(stmt, 3, minfo->version);
  sqlite3_step(stmt);
  sqlite3_finalize(stmt);

  g_signal_connect (dialog, "response", G_CALLBACK (edit_preset_response), g);
  gtk_widget_show_all (dialog);
  g_free(name);
}

static void
menuitem_new_preset (GtkMenuItem *menuitem, dt_lib_module_info_t *minfo)
{
  // add new preset
  sqlite3_stmt *stmt;
<<<<<<< HEAD
  DT_DEBUG_SQLITE3_PREPARE_V2(dt_database_get(darktable.db), "delete from presets where name=?1 and operation=?2", -1, &stmt, NULL);
=======
  DT_DEBUG_SQLITE3_PREPARE_V2(darktable.db, "delete from presets where name=?1 and operation=?2 and op_version=?3", -1, &stmt, NULL);
>>>>>>> fdab9586
  DT_DEBUG_SQLITE3_BIND_TEXT(stmt, 1, _("new preset"), strlen(_("new preset")), SQLITE_STATIC);
  DT_DEBUG_SQLITE3_BIND_TEXT(stmt, 2, minfo->plugin_name, strlen(minfo->plugin_name), SQLITE_TRANSIENT);
  DT_DEBUG_SQLITE3_BIND_INT(stmt, 3, minfo->version);
  sqlite3_step(stmt);
  sqlite3_finalize(stmt);
<<<<<<< HEAD
  DT_DEBUG_SQLITE3_PREPARE_V2(dt_database_get(darktable.db), "insert into presets (name, description, operation, op_params, blendop_params, enabled, model, maker, lens, "
=======
  DT_DEBUG_SQLITE3_PREPARE_V2(darktable.db, "insert into presets (name, description, operation, op_version, op_params, blendop_params, enabled, model, maker, lens, "
>>>>>>> fdab9586
             "iso_min, iso_max, exposure_min, exposure_max, aperture_min, aperture_max, focal_length_min, focal_length_max, writeprotect, "
             "autoapply, filter, def, isldr) values (?1, '', ?2, ?3, ?4, null, 1, '%', '%', '%', 0, 51200, 0, 100000000, 0, 100000000, 0, 1000, 0, 0, 0, 0, 0)", -1, &stmt, NULL);
  DT_DEBUG_SQLITE3_BIND_TEXT(stmt, 1, _("new preset"), strlen(_("new preset")), SQLITE_STATIC);
  DT_DEBUG_SQLITE3_BIND_TEXT(stmt, 2, minfo->plugin_name, strlen(minfo->plugin_name), SQLITE_TRANSIENT);
  DT_DEBUG_SQLITE3_BIND_INT(stmt, 3, minfo->version);
  DT_DEBUG_SQLITE3_BIND_BLOB(stmt, 4, minfo->params, minfo->params_size, SQLITE_TRANSIENT);
  sqlite3_step(stmt);
  sqlite3_finalize(stmt);
  // then show edit dialog
  edit_preset (_("new preset"), minfo);
}

static void
menuitem_edit_preset (GtkMenuItem *menuitem, dt_lib_module_info_t *minfo)
{
  edit_preset (NULL, minfo);
}

static void
menuitem_delete_preset (GtkMenuItem *menuitem, dt_lib_module_info_t *minfo)
{
  sqlite3_stmt *stmt;
  gchar *name = get_active_preset_name(minfo);
  if(name == NULL) return;
<<<<<<< HEAD
  DT_DEBUG_SQLITE3_PREPARE_V2(dt_database_get(darktable.db), "delete from presets where name=?1 and operation=?2 and writeprotect=0", -1, &stmt, NULL);
=======
  DT_DEBUG_SQLITE3_PREPARE_V2(darktable.db, "delete from presets where name=?1 and operation=?2 and op_version=?3 and writeprotect=0", -1, &stmt, NULL);
>>>>>>> fdab9586
  DT_DEBUG_SQLITE3_BIND_TEXT(stmt, 1, name, strlen(name), SQLITE_TRANSIENT);
  DT_DEBUG_SQLITE3_BIND_TEXT(stmt, 2, minfo->plugin_name, strlen(minfo->plugin_name), SQLITE_TRANSIENT);
  DT_DEBUG_SQLITE3_BIND_INT(stmt, 3, minfo->version);
  sqlite3_step(stmt);
  sqlite3_finalize(stmt);
  g_free(name);
}

static void
pick_callback(GtkMenuItem *menuitem, dt_lib_module_info_t *minfo)
{
  // apply preset via set_params
  gchar *pn = get_preset_name(menuitem);
  sqlite3_stmt *stmt;
<<<<<<< HEAD
  DT_DEBUG_SQLITE3_PREPARE_V2(dt_database_get(darktable.db), "select op_params from presets where operation = ?1 and name = ?2", -1, &stmt, NULL);
=======
  DT_DEBUG_SQLITE3_PREPARE_V2(darktable.db, "select op_params from presets where operation = ?1 and op_version = ?2 and name = ?3", -1, &stmt, NULL);
>>>>>>> fdab9586
  DT_DEBUG_SQLITE3_BIND_TEXT(stmt, 1, minfo->plugin_name, strlen(minfo->plugin_name), SQLITE_TRANSIENT);
  DT_DEBUG_SQLITE3_BIND_INT(stmt, 2, minfo->version);
  DT_DEBUG_SQLITE3_BIND_TEXT(stmt, 3, pn, strlen(pn), SQLITE_TRANSIENT);

  int res = 0;
  if(sqlite3_step(stmt) == SQLITE_ROW)
  {
    const void *blob = sqlite3_column_blob(stmt, 0);
    int length  = sqlite3_column_bytes(stmt, 0);
    if(blob)
    {
      GList *it = darktable.lib->plugins;
      while(it)
      {
        dt_lib_module_t *module = (dt_lib_module_t *)it->data;
        if(!strncmp(module->plugin_name, minfo->plugin_name, 128))
        {
          res = module->set_params(module, blob, length);
          break;
        }
        it = g_list_next(it);
      }
    }
  }
  sqlite3_finalize(stmt);
  if(res)
  {
    dt_control_log(_("deleting preset for obsolete module"));
<<<<<<< HEAD
    DT_DEBUG_SQLITE3_PREPARE_V2(dt_database_get(darktable.db), "delete from presets where operation = ?1 and name = ?2", -1, &stmt, NULL);
=======
    DT_DEBUG_SQLITE3_PREPARE_V2(darktable.db, "delete from presets where operation = ?1 and op_version = ?2 and name = ?3", -1, &stmt, NULL);
>>>>>>> fdab9586
    DT_DEBUG_SQLITE3_BIND_TEXT(stmt, 1, minfo->plugin_name, strlen(minfo->plugin_name), SQLITE_TRANSIENT);
    DT_DEBUG_SQLITE3_BIND_INT(stmt, 2, minfo->version);
    DT_DEBUG_SQLITE3_BIND_TEXT(stmt, 3, pn, strlen(pn), SQLITE_TRANSIENT);
    sqlite3_step(stmt);
    sqlite3_finalize(stmt);
  }
  g_free(pn);
}

static void
dt_lib_presets_popup_menu_show(dt_lib_module_info_t *minfo)
{
  GtkMenu *menu = darktable.gui->presets_popup_menu;
  if(menu)
    gtk_widget_destroy(GTK_WIDGET(menu));
  darktable.gui->presets_popup_menu = GTK_MENU(gtk_menu_new());
  menu = darktable.gui->presets_popup_menu;

  GtkWidget *mi;
  int active_preset = -1, cnt = 0, writeprotect = 0;
  sqlite3_stmt *stmt;
  // order: get shipped defaults first
<<<<<<< HEAD
  DT_DEBUG_SQLITE3_PREPARE_V2(dt_database_get(darktable.db), "select name, op_params, writeprotect, description from presets where operation=?1 order by writeprotect desc, rowid", -1, &stmt, NULL);
=======
  DT_DEBUG_SQLITE3_PREPARE_V2(darktable.db, "select name, op_params, writeprotect, description from presets where operation=?1 and op_version=?2 order by writeprotect desc, rowid", -1, &stmt, NULL);
>>>>>>> fdab9586
  DT_DEBUG_SQLITE3_BIND_TEXT(stmt, 1, minfo->plugin_name, strlen(minfo->plugin_name), SQLITE_TRANSIENT);
  DT_DEBUG_SQLITE3_BIND_INT(stmt, 2, minfo->version);

  // collect all presets for op from db
  while(sqlite3_step(stmt) == SQLITE_ROW)
  {
    void *op_params = (void *)sqlite3_column_blob(stmt, 1);
    int32_t op_params_size = sqlite3_column_bytes(stmt, 1);
    // selected in bold:
    // printf("comparing %d bytes to %d\n", op_params_size, minfo->params_size);
    // for(int k=0;k<op_params_size && !memcmp(minfo->params, op_params, k);k++) printf("compare [%c %c] %d: %d\n",
    // ((const char*)(minfo->params))[k],
    // ((const char*)(op_params))[k],
    // k, memcmp(minfo->params, op_params, k));
    if(op_params_size == minfo->params_size && !memcmp(minfo->params, op_params, op_params_size))
    {
      active_preset = cnt;
      writeprotect = sqlite3_column_int(stmt, 2);
      char *markup;
      mi = gtk_menu_item_new_with_label("");
      markup = g_markup_printf_escaped ("<span weight=\"bold\">%s</span>", sqlite3_column_text(stmt, 0));
      gtk_label_set_markup (GTK_LABEL (gtk_bin_get_child(GTK_BIN(mi))), markup);
      g_free (markup);
    }
    else
    {
      mi = gtk_menu_item_new_with_label((const char *)sqlite3_column_text(stmt, 0));
    }
    g_signal_connect(G_OBJECT(mi), "activate", G_CALLBACK(pick_callback), minfo);
    g_object_set(G_OBJECT(mi), "tooltip-text", sqlite3_column_text(stmt, 3), (char *)NULL);
    gtk_menu_shell_append(GTK_MENU_SHELL(menu), mi);
    cnt ++;
  }
  sqlite3_finalize(stmt);
  gtk_menu_shell_append(GTK_MENU_SHELL(menu), gtk_separator_menu_item_new());

  // FIXME: this doesn't seem to work.
  if(active_preset >= 0)
  {
    if(!writeprotect)
    {
      mi = gtk_menu_item_new_with_label(_("edit this preset.."));
      g_signal_connect(G_OBJECT(mi), "activate", G_CALLBACK(menuitem_edit_preset), minfo);
      gtk_menu_shell_append(GTK_MENU_SHELL(menu), mi);

      mi = gtk_menu_item_new_with_label(_("delete this preset"));
      g_signal_connect(G_OBJECT(mi), "activate", G_CALLBACK(menuitem_delete_preset), minfo);
      gtk_menu_shell_append(GTK_MENU_SHELL(menu), mi);
    }
  }
  else
  {
    mi = gtk_menu_item_new_with_label(_("store new preset.."));
    g_signal_connect(G_OBJECT(mi), "activate", G_CALLBACK(menuitem_new_preset), minfo);
    gtk_menu_shell_append(GTK_MENU_SHELL(menu), mi);
  }
}

static gint
dt_lib_sort_plugins(gconstpointer a, gconstpointer b)
{
  const dt_lib_module_t *am = (const dt_lib_module_t *)a;
  const dt_lib_module_t *bm = (const dt_lib_module_t *)b;
  const int apos = am->position ? am->position() : 0;
  const int bpos = bm->position ? bm->position() : 0;
  return apos - bpos;
}

/* default expandable implementation */
static int _lib_default_expandable() { return 1; };

static int
dt_lib_load_module (dt_lib_module_t *module, const char *libname, const char *plugin_name)
{
//  char name[1024];
  module->dt = &darktable;
  module->widget = NULL;
  g_strlcpy(module->plugin_name, plugin_name, 20);
  module->module = g_module_open(libname, G_MODULE_BIND_LAZY);
  if(!module->module) goto error;
  int (*version)();
  if(!g_module_symbol(module->module, "dt_module_dt_version", (gpointer)&(version))) goto error;
  if(version() != dt_version())
  {
    fprintf(stderr, "[lib_load_module] `%s' is compiled for another version of dt (module %d (%s) != dt %d (%s)) !\n", libname, abs(version()), version() < 0 ? "debug" : "opt", abs(dt_version()), dt_version() < 0 ? "debug" : "opt");
    goto error;
  }
  if(!g_module_symbol(module->module, "dt_module_mod_version",  (gpointer)&(module->version)))                goto error;
  if(!g_module_symbol(module->module, "name",                   (gpointer)&(module->name)))                   goto error;
  if(!g_module_symbol(module->module, "views",                  (gpointer)&(module->views)))                  goto error;
  if(!g_module_symbol(module->module, "container",              (gpointer)&(module->container)))              goto error;
  if(!g_module_symbol(module->module, "expandable",             (gpointer)&(module->expandable)))             module->expandable = _lib_default_expandable;

  if(!g_module_symbol(module->module, "gui_reset",              (gpointer)&(module->gui_reset)))              module->gui_reset = NULL;
  if(!g_module_symbol(module->module, "gui_init",               (gpointer)&(module->gui_init)))               goto error;
  if(!g_module_symbol(module->module, "gui_cleanup",            (gpointer)&(module->gui_cleanup)))            goto error;

  if(!g_module_symbol(module->module, "gui_post_expose",        (gpointer)&(module->gui_post_expose)))        module->gui_post_expose = NULL;
  if(!g_module_symbol(module->module, "mouse_leave",            (gpointer)&(module->mouse_leave)))            module->mouse_leave = NULL;
  if(!g_module_symbol(module->module, "mouse_moved",            (gpointer)&(module->mouse_moved)))            module->mouse_moved = NULL;
  if(!g_module_symbol(module->module, "button_released",        (gpointer)&(module->button_released)))        module->button_released = NULL;
  if(!g_module_symbol(module->module, "button_pressed",         (gpointer)&(module->button_pressed)))         module->button_pressed = NULL;
  if(!g_module_symbol(module->module, "configure",              (gpointer)&(module->configure)))              module->configure = NULL;
  if(!g_module_symbol(module->module, "scrolled",               (gpointer)&(module->scrolled)))               module->scrolled = NULL;
  if(!g_module_symbol(module->module, "position",               (gpointer)&(module->position)))               module->position = NULL;
  if((!g_module_symbol(module->module, "get_params",            (gpointer)&(module->get_params))) ||
      (!g_module_symbol(module->module, "set_params",            (gpointer)&(module->set_params))) ||
      (!g_module_symbol(module->module, "init_presets",          (gpointer)&(module->init_presets))))
  {
    // need both at the same time, or none.
    module->set_params   = NULL;
    module->get_params   = NULL;
    module->init_presets = NULL;
  }
  if(!g_module_symbol(module->module, "init_key_accels", (gpointer)&(module->init_key_accels)))        module->init_key_accels = NULL;
  if(!g_module_symbol(module->module, "connect_key_accels", (gpointer)&(module->connect_key_accels)))        module->connect_key_accels = NULL;

  module->accel_closures = NULL;
  module->reset_button = NULL;
  module->presets_button = NULL;

  if (module->gui_reset)
  {
    dt_accel_register_lib(module,
                          NC_("accel", "reset plugin parameters"), 0, 0);
  }
  if(module->get_params)
  {
    dt_accel_register_lib(module,
                          NC_("accel", "show preset menu"), 0, 0);
  }

  return 0;
error:
  fprintf(stderr, "[lib_load_module] failed to open operation `%s': %s\n", plugin_name, g_module_error());
  if(module->module) g_module_close(module->module);
  return 1;
}

static void
init_presets(dt_lib_module_t *module)
{
  if(module->init_presets)
  {
    // only if method exists and no writeprotected (static) preset has been inserted yet.
    sqlite3_stmt *stmt;
<<<<<<< HEAD
    DT_DEBUG_SQLITE3_PREPARE_V2(dt_database_get(darktable.db), "select * from presets where operation=?1 and writeprotect=1", -1, &stmt, NULL);
=======
    DT_DEBUG_SQLITE3_PREPARE_V2(darktable.db, "select * from presets where operation=?1 and op_version=?2 and writeprotect=1", -1, &stmt, NULL);
>>>>>>> fdab9586
    DT_DEBUG_SQLITE3_BIND_TEXT(stmt, 1, module->name(), -1, SQLITE_TRANSIENT);
    DT_DEBUG_SQLITE3_BIND_INT(stmt, 2, module->version());
    if(sqlite3_step(stmt) != SQLITE_ROW) module->init_presets(module);
    sqlite3_finalize(stmt);
  }
}

int
dt_lib_load_modules ()
{
  darktable.lib->plugins = NULL;
  GList *res = NULL;
  dt_lib_module_t *module;
  char plugindir[1024], plugin_name[256];
  const gchar *d_name;
  dt_util_get_plugindir(plugindir, 1024);
  g_strlcat(plugindir, "/plugins/lighttable", 1024);
  GDir *dir = g_dir_open(plugindir, 0, NULL);
  if(!dir) return 1;
  while((d_name = g_dir_read_name(dir)))
  {
    // get lib*.so
    if(strncmp(d_name, "lib", 3)) continue;
    if(strncmp(d_name + strlen(d_name) - 3, ".so", 3)) continue;
    strncpy(plugin_name, d_name+3, strlen(d_name)-6);
    plugin_name[strlen(d_name)-6] = '\0';
    module = (dt_lib_module_t *)malloc(sizeof(dt_lib_module_t));
    gchar *libname = g_module_build_path(plugindir, (const gchar *)plugin_name);
    if(dt_lib_load_module(module, libname, plugin_name))
    {
      free(module);
      continue;
    }
    // TODO: init presets
    g_free(libname);
    res = g_list_insert_sorted(res, module, dt_lib_sort_plugins);

//     module->factory_params = malloc(module->params_size);
//     memcpy(module->factory_params, module->default_params, module->params_size);
//     module->factory_enabled = module->default_enabled;
    init_presets(module);
    // Calling the keyboard shortcut initialization callback if present
    if(module->init_key_accels)
      module->init_key_accels(module);
//     dt_iop_load_default_params(module);

  }
  g_dir_close(dir);

  darktable.lib->plugins = res;

  return 0;
}

void
dt_lib_unload_module (dt_lib_module_t *module)
{
  if(module->module) g_module_close(module->module);
}


#if 0
static void
dt_lib_gui_expander_callback (GObject *object, GParamSpec *param_spec, gpointer user_data)
{
  GtkExpander *expander = GTK_EXPANDER (object);
  dt_lib_module_t *module = (dt_lib_module_t *)user_data;

  /* bail out if module is static */
  if(!module->expandable()) return;

  char var[1024];
  snprintf(var, 1024, "plugins/lighttable/%s/expanded", module->plugin_name);
  dt_conf_set_bool(var, gtk_expander_get_expanded (expander));

  if (gtk_expander_get_expanded (expander))
  {
    gtk_widget_show_all(module->widget);
    // register to receive draw events
    darktable.lib->gui_module = module;
    
    /* focus the current module */
    for(int k=0;k<DT_UI_CONTAINER_SIZE;k++)
      dt_ui_container_focus_widget(darktable.gui->ui, k, GTK_WIDGET(module->expander));
  }
  else
  {
    if(darktable.lib->gui_module == module)
    {
      darktable.lib->gui_module = NULL;
      dt_control_queue_redraw();
    }
    gtk_widget_hide_all(module->widget);
  }
}
#endif

static void
dt_lib_gui_reset_callback (GtkButton *button, gpointer user_data)
{
  dt_lib_module_t *module = (dt_lib_module_t *)user_data;
  module->gui_reset(module);
}

static void
_preset_popup_posistion(GtkMenu *menu, gint *x,gint *y,gboolean *push_in, gpointer data)
{
  gint w,h;
  GtkRequisition requisition;
  gdk_window_get_size(GTK_WIDGET(data)->window,&w,&h);
  gdk_window_get_origin (GTK_WIDGET(data)->window, x, y);
  gtk_widget_size_request (GTK_WIDGET (menu), &requisition);
  (*x)+=w-requisition.width;
  (*y)+=GTK_WIDGET(data)->allocation.height;
}

static void
popup_callback(GtkButton *button, dt_lib_module_t *module)
{
  static dt_lib_module_info_t mi;
  int32_t size = 0;
  g_strlcpy(mi.plugin_name, module->plugin_name, 128);
  mi.version = module->version();
  void *params = module->get_params(module, &size);
  if(params)
  {
    g_assert(size <= 4096);
    memcpy(mi.params, params, size);
    mi.params_size = size;
    free(params);
  }
  else mi.params_size = 0;
  dt_lib_presets_popup_menu_show(&mi);
  gtk_menu_popup(darktable.gui->presets_popup_menu, NULL, NULL, _preset_popup_posistion, button, 0, gtk_get_current_event_time());
  gtk_widget_show_all(GTK_WIDGET(darktable.gui->presets_popup_menu));
  gtk_menu_reposition(GTK_MENU(darktable.gui->presets_popup_menu));
}

void dt_lib_gui_set_expanded(dt_lib_module_t *module, gboolean expanded)
{
  if(!module->expander) return;

  /* update expander arrow state */
  GtkWidget *icon;
  GtkWidget *header = gtk_bin_get_child(GTK_BIN(g_list_nth_data(gtk_container_get_children(GTK_CONTAINER(module->expander)),0)));
  gint flags = CPF_DIRECTION_DOWN;
  int c = module->container();
  
  if ( (c & DT_UI_CONTAINER_PANEL_LEFT_TOP || 
		     c & DT_UI_CONTAINER_PANEL_LEFT_CENTER ||
		     c & DT_UI_CONTAINER_PANEL_LEFT_BOTTOM) )
  {

    icon = g_list_nth_data(gtk_container_get_children(GTK_CONTAINER(header)),0);
    if(!expanded)
      flags=CPF_DIRECTION_RIGHT;
  } 
  else
  {
    icon = g_list_last(gtk_container_get_children(GTK_CONTAINER(header)))->data;
    if(!expanded)
      flags=CPF_DIRECTION_LEFT;
  }
  dtgtk_icon_set_paint(icon, dtgtk_cairo_paint_solid_arrow, flags);

  /* show / hide plugin widget */
  if(expanded)
    gtk_widget_show_all(module->widget);
  else
    gtk_widget_hide_all(module->widget);

  /* store expanded state of module */
  char var[1024];
  snprintf(var, 1024, "plugins/lighttable/%s/expanded", module->plugin_name);
  dt_conf_set_bool(var, gtk_widget_get_visible(module->widget));
  
}

static gboolean _lib_plugin_header_button_press(GtkWidget *w, GdkEventButton *e, gpointer user_data)
{
  dt_lib_module_t *module = (dt_lib_module_t *)user_data;

  if (e->button == 1) 
  {
    /* bail out if module is static */
    if(!module->expandable()) return FALSE;

    /* toggle view of header */
    dt_lib_gui_set_expanded(module, !gtk_widget_get_visible(module->widget));

    return TRUE;
  }
  else if (e->button == 2)
  {
    /* show preset popup if any preset for module */

    return TRUE;
  }
  return FALSE;
}

GtkWidget *
dt_lib_gui_get_expander (dt_lib_module_t *module)
{
  /* check if module is expandable */
  if(!module->expandable())
  {
    module->expander = NULL;
    return NULL;
  }

  int bs = 12;

  GtkWidget *expander = gtk_vbox_new(FALSE, 3);
  GtkWidget *header_evb = gtk_event_box_new();
  GtkWidget *header = gtk_hbox_new(FALSE, 0);
  GtkWidget *pluginui_frame = gtk_frame_new(NULL);
  GtkWidget *pluginui = gtk_event_box_new();

  /* steup the header box */
  gtk_container_add(GTK_CONTAINER(header_evb), header);
  g_signal_connect(G_OBJECT(header_evb), "button-press-event", G_CALLBACK(_lib_plugin_header_button_press), module);

  /* setup plugin content frame */
  gtk_frame_set_shadow_type(GTK_FRAME(pluginui_frame),GTK_SHADOW_IN);
  gtk_container_add(GTK_CONTAINER(pluginui_frame),pluginui);

  /* layout the main expander widget */
  gtk_box_pack_start(GTK_BOX(expander), header_evb, TRUE, FALSE, 0);
  gtk_box_pack_start(GTK_BOX(expander), pluginui_frame, TRUE, FALSE,0);
  
  /* 
   * initialize the header widgets 
   */
  int idx=0;
  GtkWidget *hw[5]={NULL,NULL,NULL,NULL,NULL};

  /* add the expand indicator icon */
  hw[idx] = dtgtk_icon_new(dtgtk_cairo_paint_solid_arrow, CPF_DIRECTION_LEFT);
  gtk_widget_set_size_request(GTK_WIDGET(hw[idx++]),bs,bs);
  
  /* add module label */
  char label[128];
  g_snprintf(label,128,"<span size=\"larger\">%s</span>",module->name());
  hw[idx] = gtk_label_new("");
  gtk_label_set_markup(GTK_LABEL(hw[idx++]),label);

  /* add reset button if module has implementation */
  if (module->gui_reset)
  {
    hw[idx] = dtgtk_button_new(dtgtk_cairo_paint_reset, CPF_STYLE_FLAT|CPF_DO_NOT_USE_BORDER);
    module->reset_button = GTK_WIDGET(hw[idx]);
    g_object_set(G_OBJECT(hw[idx]), "tooltip-text", _("reset parameters"), (char *)NULL);
    g_signal_connect (G_OBJECT (hw[idx]), "clicked",
		      G_CALLBACK (dt_lib_gui_reset_callback), module);
  }
  else
    hw[idx] = gtk_fixed_new();
  gtk_widget_set_size_request(GTK_WIDGET(hw[idx++]),bs,bs);

  /* add preset button if module has implementation */
  if (module->get_params)
  {
    hw[idx] = dtgtk_button_new(dtgtk_cairo_paint_presets,CPF_STYLE_FLAT|CPF_DO_NOT_USE_BORDER);
    module->presets_button = GTK_WIDGET(hw[idx]);
    g_object_set(G_OBJECT(hw[idx]), "tooltip-text", _("presets"), (char *)NULL);
    g_signal_connect (G_OBJECT (hw[idx]), "clicked", G_CALLBACK (popup_callback), module);
  }
  else
    hw[idx] = gtk_fixed_new();
  gtk_widget_set_size_request(GTK_WIDGET(hw[idx++]),bs,bs);

  /* lets order header elements depending on left/right side panel placement */  
  int c = module->container();
  if ( c & DT_UI_CONTAINER_PANEL_LEFT_TOP || 
       c & DT_UI_CONTAINER_PANEL_LEFT_CENTER ||
       c & DT_UI_CONTAINER_PANEL_LEFT_BOTTOM )
  {
    for(int i=0;i<=3;i++)
      if (hw[i])
	gtk_box_pack_start(GTK_BOX(header), hw[i],i==1?TRUE:FALSE,i==1?TRUE:FALSE,2);
    gtk_misc_set_alignment(GTK_MISC(hw[1]),0.0,0.5);
    dtgtk_icon_set_paint(hw[0], dtgtk_cairo_paint_solid_arrow, CPF_DIRECTION_RIGHT);    
  }
  else
  {
    for(int i=3;i>=0;i--)
       if (hw[i])
	 gtk_box_pack_start(GTK_BOX(header), hw[i],i==1?TRUE:FALSE,i==1?TRUE:FALSE,2);
    gtk_misc_set_alignment(GTK_MISC(hw[1]),1.0,0.5);
    dtgtk_icon_set_paint(hw[0], dtgtk_cairo_paint_solid_arrow, CPF_DIRECTION_LEFT);    
  }

  /* add module widtget into an alignment */
  GtkWidget *al = gtk_alignment_new(1.0, 1.0, 1.0, 1.0);
  gtk_alignment_set_padding(GTK_ALIGNMENT(al), 8, 8, 8, 8);
  gtk_container_add(GTK_CONTAINER(pluginui), al);
  gtk_container_add(GTK_CONTAINER(al), module->widget);
  gtk_widget_show_all(module->widget);
  module->expander = expander;

  return module->expander;
}

void
dt_lib_init (dt_lib_t *lib)
{
  // Setting everything to null initially
  memset(lib, 0, sizeof(dt_lib_t));
  (void)dt_lib_load_modules();
}

void
dt_lib_cleanup (dt_lib_t *lib)
{
  while(lib->plugins)
  {
    dt_lib_module_t *module = (dt_lib_module_t *)(lib->plugins->data);
    dt_lib_unload_module(module);
    free(module);
    lib->plugins = g_list_delete_link(lib->plugins, lib->plugins);
  }
}

void
dt_lib_presets_add(const char *name, const char *plugin_name, const int32_t version, const void *params, const int32_t params_size)
{
  sqlite3_stmt *stmt;
<<<<<<< HEAD
  DT_DEBUG_SQLITE3_PREPARE_V2(dt_database_get(darktable.db), "delete from presets where name=?1 and operation=?2", -1, &stmt, NULL);
=======
  DT_DEBUG_SQLITE3_PREPARE_V2(darktable.db, "delete from presets where name=?1 and operation=?2 and op_version=?3", -1, &stmt, NULL);
>>>>>>> fdab9586
  DT_DEBUG_SQLITE3_BIND_TEXT(stmt, 1, name, strlen(name), SQLITE_TRANSIENT);
  DT_DEBUG_SQLITE3_BIND_TEXT(stmt, 2, plugin_name, strlen(plugin_name), SQLITE_TRANSIENT);
  DT_DEBUG_SQLITE3_BIND_INT(stmt, 3, version);
  sqlite3_step(stmt);
  sqlite3_finalize(stmt);
<<<<<<< HEAD
  DT_DEBUG_SQLITE3_PREPARE_V2(dt_database_get(darktable.db), "insert into presets (name, description, operation, op_params, blendop_params, enabled, model, maker, lens, "
=======
  DT_DEBUG_SQLITE3_PREPARE_V2(darktable.db, "insert into presets (name, description, operation, op_version, op_params, blendop_params, enabled, model, maker, lens, "
>>>>>>> fdab9586
             "iso_min, iso_max, exposure_min, exposure_max, aperture_min, aperture_max, focal_length_min, focal_length_max, writeprotect, "
             "autoapply, filter, def, isldr) values (?1, '', ?2, ?3, ?4, null, 1, '%', '%', '%', 0, 51200, 0, 10000000, 0, 100000000, 0, 1000, 1, 0, 0, 0, 0)", -1, &stmt, NULL);
  DT_DEBUG_SQLITE3_BIND_TEXT(stmt, 1, name, strlen(name), SQLITE_TRANSIENT);
  DT_DEBUG_SQLITE3_BIND_TEXT(stmt, 2, plugin_name, strlen(plugin_name), SQLITE_TRANSIENT);
  DT_DEBUG_SQLITE3_BIND_INT(stmt, 3, version);
  DT_DEBUG_SQLITE3_BIND_BLOB(stmt, 4, params, params_size, SQLITE_TRANSIENT);
  sqlite3_step(stmt);
  sqlite3_finalize(stmt);
}

gboolean dt_lib_is_visible(dt_lib_module_t *module)
{
  char key[512];
  g_snprintf(key,512,"plugins/%s/visible", module->plugin_name);
  if (dt_conf_key_exists(key))
    return dt_conf_get_bool(key);

  /* if not key found, always make module visible */
  return TRUE;
}

void dt_lib_set_visible(dt_lib_module_t *module, gboolean visible)
{
  char key[512];
  g_snprintf(key,512,"plugins/%s/visible", module->plugin_name);
  dt_conf_set_bool(key, visible);  
  if (module->expander)
    gtk_widget_set_visible(GTK_WIDGET(module->expander), visible);  
  else if (module->widget)
    gtk_widget_set_visible(GTK_WIDGET(module->widget), visible);
}

void dt_lib_connect_common_accels(dt_lib_module_t *module)
{
  if(module->reset_button)
    dt_accel_connect_button_lib(module, "reset plugin parameters",
                                module->reset_button);
  if(module->presets_button)
    dt_accel_connect_button_lib(module, "show preset menu",
                                module->presets_button);
}

// kate: tab-indents: off; indent-width 2; replace-tabs on; indent-mode cstyle; remove-trailing-space on;<|MERGE_RESOLUTION|>--- conflicted
+++ resolved
@@ -70,11 +70,7 @@
 get_active_preset_name(dt_lib_module_info_t *minfo)
 {
   sqlite3_stmt *stmt;
-<<<<<<< HEAD
-  DT_DEBUG_SQLITE3_PREPARE_V2(dt_database_get(darktable.db), "select name, op_params, writeprotect from presets where operation=?1", -1, &stmt, NULL);
-=======
-  DT_DEBUG_SQLITE3_PREPARE_V2(darktable.db, "select name, op_params, writeprotect from presets where operation=?1 and op_version=?2", -1, &stmt, NULL);
->>>>>>> fdab9586
+  DT_DEBUG_SQLITE3_PREPARE_V2(dt_database_get(darktable.db), "select name, op_params, writeprotect from presets where operation=?1 and op_version=?2", -1, &stmt, NULL);
   DT_DEBUG_SQLITE3_BIND_TEXT(stmt, 1, minfo->plugin_name, strlen(minfo->plugin_name), SQLITE_TRANSIENT);
   DT_DEBUG_SQLITE3_BIND_INT(stmt, 2, minfo->version);
   gchar *name = NULL;
@@ -98,11 +94,7 @@
 {
   // commit all the user input fields
   sqlite3_stmt *stmt;
-<<<<<<< HEAD
-  DT_DEBUG_SQLITE3_PREPARE_V2(dt_database_get(darktable.db), "insert into presets (name, description, operation, op_params, blendop_params, enabled, model, maker, lens, "
-=======
-  DT_DEBUG_SQLITE3_PREPARE_V2(darktable.db, "insert into presets (name, description, operation, op_version, op_params, blendop_params, enabled, model, maker, lens, "
->>>>>>> fdab9586
+  DT_DEBUG_SQLITE3_PREPARE_V2(dt_database_get(darktable.db), "insert into presets (name, description, operation, op_version, op_params, blendop_params, enabled, model, maker, lens, "
              "iso_min, iso_max, exposure_min, exposure_max, aperture_min, aperture_max, focal_length_min, focal_length_max, writeprotect, "
              "autoapply, filter, def, isldr) values (?1, ?2, ?3, ?4, ?5, null, 1, '%', '%', '%', 0, 51200, 0, 100000000, 0, 100000000, 0, 1000, 0, 0, 0, 0, 0)", -1, &stmt, NULL);
   DT_DEBUG_SQLITE3_BIND_TEXT(stmt, 1, gtk_entry_get_text(g->name), strlen(gtk_entry_get_text(g->name)), SQLITE_TRANSIENT);
@@ -161,11 +153,7 @@
   g_object_set(G_OBJECT(g->description), "tooltip-text", _("description or further information"), (char *)NULL);
 
   sqlite3_stmt *stmt;
-<<<<<<< HEAD
-  DT_DEBUG_SQLITE3_PREPARE_V2(dt_database_get(darktable.db), "select description from presets where name = ?1 and operation = ?2", -1, &stmt, NULL);
-=======
-  DT_DEBUG_SQLITE3_PREPARE_V2(darktable.db, "select description from presets where name = ?1 and operation = ?2 and op_version = ?3", -1, &stmt, NULL);
->>>>>>> fdab9586
+  DT_DEBUG_SQLITE3_PREPARE_V2(dt_database_get(darktable.db), "select description from presets where name = ?1 and operation = ?2 and op_version = ?3", -1, &stmt, NULL);
   DT_DEBUG_SQLITE3_BIND_TEXT(stmt, 1, name, strlen(name), SQLITE_TRANSIENT);
   DT_DEBUG_SQLITE3_BIND_TEXT(stmt, 2, minfo->plugin_name, strlen(minfo->plugin_name), SQLITE_TRANSIENT);
   DT_DEBUG_SQLITE3_BIND_INT(stmt, 3, minfo->version);
@@ -176,11 +164,7 @@
   sqlite3_finalize(stmt);
 
   // now delete preset, so we can re-insert the new values:
-<<<<<<< HEAD
-  DT_DEBUG_SQLITE3_PREPARE_V2(dt_database_get(darktable.db), "delete from presets where name=?1 and operation=?2", -1, &stmt, NULL);
-=======
-  DT_DEBUG_SQLITE3_PREPARE_V2(darktable.db, "delete from presets where name=?1 and operation=?2 and op_version=?3", -1, &stmt, NULL);
->>>>>>> fdab9586
+  DT_DEBUG_SQLITE3_PREPARE_V2(dt_database_get(darktable.db), "delete from presets where name=?1 and operation=?2 and op_version=?3", -1, &stmt, NULL);
   DT_DEBUG_SQLITE3_BIND_TEXT(stmt, 1, name, strlen(name), SQLITE_TRANSIENT);
   DT_DEBUG_SQLITE3_BIND_TEXT(stmt, 2, minfo->plugin_name, strlen(minfo->plugin_name), SQLITE_TRANSIENT);
   DT_DEBUG_SQLITE3_BIND_INT(stmt, 3, minfo->version);
@@ -197,21 +181,13 @@
 {
   // add new preset
   sqlite3_stmt *stmt;
-<<<<<<< HEAD
-  DT_DEBUG_SQLITE3_PREPARE_V2(dt_database_get(darktable.db), "delete from presets where name=?1 and operation=?2", -1, &stmt, NULL);
-=======
-  DT_DEBUG_SQLITE3_PREPARE_V2(darktable.db, "delete from presets where name=?1 and operation=?2 and op_version=?3", -1, &stmt, NULL);
->>>>>>> fdab9586
+  DT_DEBUG_SQLITE3_PREPARE_V2(dt_database_get(darktable.db), "delete from presets where name=?1 and operation=?2 and op_version=?3", -1, &stmt, NULL);
   DT_DEBUG_SQLITE3_BIND_TEXT(stmt, 1, _("new preset"), strlen(_("new preset")), SQLITE_STATIC);
   DT_DEBUG_SQLITE3_BIND_TEXT(stmt, 2, minfo->plugin_name, strlen(minfo->plugin_name), SQLITE_TRANSIENT);
   DT_DEBUG_SQLITE3_BIND_INT(stmt, 3, minfo->version);
   sqlite3_step(stmt);
   sqlite3_finalize(stmt);
-<<<<<<< HEAD
-  DT_DEBUG_SQLITE3_PREPARE_V2(dt_database_get(darktable.db), "insert into presets (name, description, operation, op_params, blendop_params, enabled, model, maker, lens, "
-=======
-  DT_DEBUG_SQLITE3_PREPARE_V2(darktable.db, "insert into presets (name, description, operation, op_version, op_params, blendop_params, enabled, model, maker, lens, "
->>>>>>> fdab9586
+  DT_DEBUG_SQLITE3_PREPARE_V2(dt_database_get(darktable.db), "insert into presets (name, description, operation, op_version, op_params, blendop_params, enabled, model, maker, lens, "
              "iso_min, iso_max, exposure_min, exposure_max, aperture_min, aperture_max, focal_length_min, focal_length_max, writeprotect, "
              "autoapply, filter, def, isldr) values (?1, '', ?2, ?3, ?4, null, 1, '%', '%', '%', 0, 51200, 0, 100000000, 0, 100000000, 0, 1000, 0, 0, 0, 0, 0)", -1, &stmt, NULL);
   DT_DEBUG_SQLITE3_BIND_TEXT(stmt, 1, _("new preset"), strlen(_("new preset")), SQLITE_STATIC);
@@ -236,11 +212,7 @@
   sqlite3_stmt *stmt;
   gchar *name = get_active_preset_name(minfo);
   if(name == NULL) return;
-<<<<<<< HEAD
-  DT_DEBUG_SQLITE3_PREPARE_V2(dt_database_get(darktable.db), "delete from presets where name=?1 and operation=?2 and writeprotect=0", -1, &stmt, NULL);
-=======
-  DT_DEBUG_SQLITE3_PREPARE_V2(darktable.db, "delete from presets where name=?1 and operation=?2 and op_version=?3 and writeprotect=0", -1, &stmt, NULL);
->>>>>>> fdab9586
+  DT_DEBUG_SQLITE3_PREPARE_V2(dt_database_get(darktable.db), "delete from presets where name=?1 and operation=?2 and op_version=?3 and writeprotect=0", -1, &stmt, NULL);
   DT_DEBUG_SQLITE3_BIND_TEXT(stmt, 1, name, strlen(name), SQLITE_TRANSIENT);
   DT_DEBUG_SQLITE3_BIND_TEXT(stmt, 2, minfo->plugin_name, strlen(minfo->plugin_name), SQLITE_TRANSIENT);
   DT_DEBUG_SQLITE3_BIND_INT(stmt, 3, minfo->version);
@@ -255,11 +227,7 @@
   // apply preset via set_params
   gchar *pn = get_preset_name(menuitem);
   sqlite3_stmt *stmt;
-<<<<<<< HEAD
-  DT_DEBUG_SQLITE3_PREPARE_V2(dt_database_get(darktable.db), "select op_params from presets where operation = ?1 and name = ?2", -1, &stmt, NULL);
-=======
-  DT_DEBUG_SQLITE3_PREPARE_V2(darktable.db, "select op_params from presets where operation = ?1 and op_version = ?2 and name = ?3", -1, &stmt, NULL);
->>>>>>> fdab9586
+  DT_DEBUG_SQLITE3_PREPARE_V2(dt_database_get(darktable.db), "select op_params from presets where operation = ?1 and op_version = ?2 and name = ?3", -1, &stmt, NULL);
   DT_DEBUG_SQLITE3_BIND_TEXT(stmt, 1, minfo->plugin_name, strlen(minfo->plugin_name), SQLITE_TRANSIENT);
   DT_DEBUG_SQLITE3_BIND_INT(stmt, 2, minfo->version);
   DT_DEBUG_SQLITE3_BIND_TEXT(stmt, 3, pn, strlen(pn), SQLITE_TRANSIENT);
@@ -288,11 +256,7 @@
   if(res)
   {
     dt_control_log(_("deleting preset for obsolete module"));
-<<<<<<< HEAD
-    DT_DEBUG_SQLITE3_PREPARE_V2(dt_database_get(darktable.db), "delete from presets where operation = ?1 and name = ?2", -1, &stmt, NULL);
-=======
-    DT_DEBUG_SQLITE3_PREPARE_V2(darktable.db, "delete from presets where operation = ?1 and op_version = ?2 and name = ?3", -1, &stmt, NULL);
->>>>>>> fdab9586
+    DT_DEBUG_SQLITE3_PREPARE_V2(dt_database_get(darktable.db), "delete from presets where operation = ?1 and op_version = ?2 and name = ?3", -1, &stmt, NULL);
     DT_DEBUG_SQLITE3_BIND_TEXT(stmt, 1, minfo->plugin_name, strlen(minfo->plugin_name), SQLITE_TRANSIENT);
     DT_DEBUG_SQLITE3_BIND_INT(stmt, 2, minfo->version);
     DT_DEBUG_SQLITE3_BIND_TEXT(stmt, 3, pn, strlen(pn), SQLITE_TRANSIENT);
@@ -315,11 +279,7 @@
   int active_preset = -1, cnt = 0, writeprotect = 0;
   sqlite3_stmt *stmt;
   // order: get shipped defaults first
-<<<<<<< HEAD
-  DT_DEBUG_SQLITE3_PREPARE_V2(dt_database_get(darktable.db), "select name, op_params, writeprotect, description from presets where operation=?1 order by writeprotect desc, rowid", -1, &stmt, NULL);
-=======
-  DT_DEBUG_SQLITE3_PREPARE_V2(darktable.db, "select name, op_params, writeprotect, description from presets where operation=?1 and op_version=?2 order by writeprotect desc, rowid", -1, &stmt, NULL);
->>>>>>> fdab9586
+  DT_DEBUG_SQLITE3_PREPARE_V2(dt_database_get(darktable.db), "select name, op_params, writeprotect, description from presets where operation=?1 and op_version=?2 order by writeprotect desc, rowid", -1, &stmt, NULL);
   DT_DEBUG_SQLITE3_BIND_TEXT(stmt, 1, minfo->plugin_name, strlen(minfo->plugin_name), SQLITE_TRANSIENT);
   DT_DEBUG_SQLITE3_BIND_INT(stmt, 2, minfo->version);
 
@@ -466,11 +426,7 @@
   {
     // only if method exists and no writeprotected (static) preset has been inserted yet.
     sqlite3_stmt *stmt;
-<<<<<<< HEAD
-    DT_DEBUG_SQLITE3_PREPARE_V2(dt_database_get(darktable.db), "select * from presets where operation=?1 and writeprotect=1", -1, &stmt, NULL);
-=======
-    DT_DEBUG_SQLITE3_PREPARE_V2(darktable.db, "select * from presets where operation=?1 and op_version=?2 and writeprotect=1", -1, &stmt, NULL);
->>>>>>> fdab9586
+    DT_DEBUG_SQLITE3_PREPARE_V2(dt_database_get(darktable.db), "select * from presets where operation=?1 and op_version=?2 and writeprotect=1", -1, &stmt, NULL);
     DT_DEBUG_SQLITE3_BIND_TEXT(stmt, 1, module->name(), -1, SQLITE_TRANSIENT);
     DT_DEBUG_SQLITE3_BIND_INT(stmt, 2, module->version());
     if(sqlite3_step(stmt) != SQLITE_ROW) module->init_presets(module);
@@ -799,21 +755,13 @@
 dt_lib_presets_add(const char *name, const char *plugin_name, const int32_t version, const void *params, const int32_t params_size)
 {
   sqlite3_stmt *stmt;
-<<<<<<< HEAD
-  DT_DEBUG_SQLITE3_PREPARE_V2(dt_database_get(darktable.db), "delete from presets where name=?1 and operation=?2", -1, &stmt, NULL);
-=======
-  DT_DEBUG_SQLITE3_PREPARE_V2(darktable.db, "delete from presets where name=?1 and operation=?2 and op_version=?3", -1, &stmt, NULL);
->>>>>>> fdab9586
+  DT_DEBUG_SQLITE3_PREPARE_V2(dt_database_get(darktable.db), "delete from presets where name=?1 and operation=?2 and op_version=?3", -1, &stmt, NULL);
   DT_DEBUG_SQLITE3_BIND_TEXT(stmt, 1, name, strlen(name), SQLITE_TRANSIENT);
   DT_DEBUG_SQLITE3_BIND_TEXT(stmt, 2, plugin_name, strlen(plugin_name), SQLITE_TRANSIENT);
   DT_DEBUG_SQLITE3_BIND_INT(stmt, 3, version);
   sqlite3_step(stmt);
   sqlite3_finalize(stmt);
-<<<<<<< HEAD
-  DT_DEBUG_SQLITE3_PREPARE_V2(dt_database_get(darktable.db), "insert into presets (name, description, operation, op_params, blendop_params, enabled, model, maker, lens, "
-=======
-  DT_DEBUG_SQLITE3_PREPARE_V2(darktable.db, "insert into presets (name, description, operation, op_version, op_params, blendop_params, enabled, model, maker, lens, "
->>>>>>> fdab9586
+  DT_DEBUG_SQLITE3_PREPARE_V2(dt_database_get(darktable.db), "insert into presets (name, description, operation, op_version, op_params, blendop_params, enabled, model, maker, lens, "
              "iso_min, iso_max, exposure_min, exposure_max, aperture_min, aperture_max, focal_length_min, focal_length_max, writeprotect, "
              "autoapply, filter, def, isldr) values (?1, '', ?2, ?3, ?4, null, 1, '%', '%', '%', 0, 51200, 0, 10000000, 0, 100000000, 0, 1000, 1, 0, 0, 0, 0)", -1, &stmt, NULL);
   DT_DEBUG_SQLITE3_BIND_TEXT(stmt, 1, name, strlen(name), SQLITE_TRANSIENT);
