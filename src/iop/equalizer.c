--- conflicted
+++ resolved
@@ -267,11 +267,7 @@
   module->params = calloc(1, sizeof(dt_iop_equalizer_params_t));
   module->default_params = calloc(1, sizeof(dt_iop_equalizer_params_t));
   module->default_enabled = 0; // we're a rather slow and rare op.
-<<<<<<< HEAD
-  module->priority = 414; // module order created by iop_dependencies.py, do not edit!
-=======
-  module->priority = 434; // module order created by iop_dependencies.py, do not edit!
->>>>>>> 2830c8b4
+  module->priority = 428; // module order created by iop_dependencies.py, do not edit!
   module->params_size = sizeof(dt_iop_equalizer_params_t);
   module->gui_data = NULL;
   dt_iop_equalizer_params_t tmp;
