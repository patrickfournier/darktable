--- conflicted
+++ resolved
@@ -4786,7 +4786,27 @@
 		<Crop x="0" y="0" width="0" height="0"/>
 		<Sensor black="0" white="16191"/>
 	</Camera>
-	<Camera make="Kodak" model="DCS Pro SLR/n">
+	<Camera make="Leaf" model="Credo 40">
+		<CFA width="2" height="2">
+			<Color x="0" y="0">RED</Color>
+			<Color x="1" y="0">GREEN</Color>
+			<Color x="0" y="1">GREEN</Color>
+			<Color x="1" y="1">BLUE</Color>
+		</CFA>
+		<Crop x="0" y="0" width="0" height="0"/>
+		<Sensor black="" white="65535"/>
+	</Camera>
+	<Camera make="Leaf" model="Credo 60">
+		<CFA width="2" height="2">
+			<Color x="0" y="0">RED</Color>
+			<Color x="1" y="0">GREEN</Color>
+			<Color x="0" y="1">GREEN</Color>
+			<Color x="1" y="1">BLUE</Color>
+		</CFA>
+		<Crop x="0" y="0" width="0" height="0"/>
+		<Sensor black="" white="65535"/>
+	</Camera>
+	<Camera make="Leaf" model="Leaf Aptus-II 5(LI300059   )/Mamiya 645 AFD">
 		<CFA width="2" height="2">
 			<Color x="0" y="0">GREEN</Color>
 			<Color x="1" y="0">RED</Color>
@@ -4794,70 +4814,59 @@
 			<Color x="1" y="1">GREEN</Color>
 		</CFA>
 		<Crop x="0" y="0" width="0" height="0"/>
-		<Sensor black="0" white="3700"/>
-	</Camera>
-	<Camera make="EASTMAN KODAK COMPANY" model="KODAK P880 ZOOM DIGITAL CAMERA">
-		<CFA width="2" height="2">
-			<Color x="0" y="0">BLUE</Color>
-			<Color x="1" y="0">GREEN</Color>
-			<Color x="0" y="1">GREEN</Color>
-			<Color x="1" y="1">RED</Color>
-		</CFA>
-		<Crop x="0" y="0" width="0" height="0"/>
-		<Sensor black="0" white="4095"/>
-	</Camera>
-	<Camera make="SEIKO EPSON CORP." model="R-D1">
-		<CFA width="2" height="2">
-			<Color x="0" y="0">RED</Color>
-			<Color x="1" y="0">GREEN</Color>
-			<Color x="0" y="1">GREEN</Color>
-			<Color x="1" y="1">BLUE</Color>
-		</CFA>
-		<Crop x="0" y="0" width="0" height="0"/>
-		<Sensor black="63" white="4095"/>
-	</Camera>
-<<<<<<< HEAD
-	<Camera make="Leaf" model="Credo 40">
-=======
-	<Camera make="Hasselblad" model="Hasselblad 500 mech.">
->>>>>>> 9e68cf79
-		<CFA width="2" height="2">
-			<Color x="0" y="0">RED</Color>
-			<Color x="1" y="0">GREEN</Color>
-			<Color x="0" y="1">GREEN</Color>
-			<Color x="1" y="1">BLUE</Color>
-		</CFA>
-		<Crop x="0" y="0" width="0" height="0"/>
-<<<<<<< HEAD
-		<Sensor black="" white="65535"/>
-	</Camera>
-	<Camera make="Leaf" model="Credo 60">
-=======
-		<Sensor black="" white="32767"/>
-	</Camera>
-	<Camera make="Hasselblad" model="Hasselblad H3D">
->>>>>>> 9e68cf79
-		<CFA width="2" height="2">
-			<Color x="0" y="0">RED</Color>
-			<Color x="1" y="0">GREEN</Color>
-			<Color x="0" y="1">GREEN</Color>
-			<Color x="1" y="1">BLUE</Color>
-		</CFA>
-		<Crop x="0" y="0" width="0" height="0"/>
-<<<<<<< HEAD
-		<Sensor black="" white="65535"/>
-	</Camera>
-	<Camera make="Leaf" model="Credo 80">
-		<CFA width="2" height="2">
-			<Color x="0" y="0">RED</Color>
-			<Color x="1" y="0">GREEN</Color>
-			<Color x="0" y="1">GREEN</Color>
-			<Color x="1" y="1">BLUE</Color>
-		</CFA>
-		<Crop x="0" y="0" width="0" height="0"/>
-		<Sensor black="" white="65535"/>
-	</Camera>
-	<Camera make="Leaf" model="Leaf Aptus-II 5(LI300059   )/Mamiya 645 AFD">
+		<Sensor black="0" white="15000"/>
+	</Camera>
+	<Camera make="Leaf" model="Leaf Aptus-II 8(LI300247   )/Mamiya 645 AFD">
+		<CFA width="2" height="2">
+			<Color x="0" y="0">GREEN</Color>
+			<Color x="1" y="0">BLUE</Color>
+			<Color x="0" y="1">RED</Color>
+			<Color x="1" y="1">GREEN</Color>
+		</CFA>
+		<Crop x="0" y="0" width="0" height="0"/>
+		<Sensor black="0" white="15000"/>
+	</Camera>
+	<Camera make="Leaf" model="Leaf AFi-II 7(BT12701    )/Leaf AFi">
+		<CFA width="2" height="2">
+			<Color x="0" y="0">RED</Color>
+			<Color x="1" y="0">GREEN</Color>
+			<Color x="0" y="1">GREEN</Color>
+			<Color x="1" y="1">BLUE</Color>
+		</CFA>
+		<Crop x="0" y="0" width="0" height="0"/>
+		<Sensor black="0" white="15000"/>
+	</Camera>
+	<Camera make="Leaf" model="Leaf Aptus-II 10(LI300019   )/Phase One 645DF">
+		<CFA width="2" height="2">
+			<Color x="0" y="0">RED</Color>
+			<Color x="1" y="0">GREEN</Color>
+			<Color x="0" y="1">GREEN</Color>
+			<Color x="1" y="1">BLUE</Color>
+		</CFA>
+		<Crop x="0" y="0" width="0" height="0"/>
+		<Sensor black="0" white="15000"/>
+	</Camera>
+	<Camera make="Leaf" model="Leaf Aptus-II 10R(           )/Large Format">
+		<CFA width="2" height="2">
+			<Color x="0" y="0">RED</Color>
+			<Color x="1" y="0">GREEN</Color>
+			<Color x="0" y="1">GREEN</Color>
+			<Color x="1" y="1">BLUE</Color>
+		</CFA>
+		<Crop x="0" y="0" width="0" height="0"/>
+		<Sensor black="0" white="15000"/>
+	</Camera>
+	<Camera make="Leaf" model="Leaf Aptus-II 12(LI301306   )/Phase One 645DF/645AF">
+		<CFA width="2" height="2">
+			<Color x="0" y="0">RED</Color>
+			<Color x="1" y="0">GREEN</Color>
+			<Color x="0" y="1">GREEN</Color>
+			<Color x="1" y="1">BLUE</Color>
+		</CFA>
+		<Crop x="0" y="0" width="0" height="0"/>
+		<Sensor black="0" white="15000"/>
+	</Camera>
+	<Camera make="Kodak" model="DCS Pro SLR/n">
 		<CFA width="2" height="2">
 			<Color x="0" y="0">GREEN</Color>
 			<Color x="1" y="0">RED</Color>
@@ -4865,59 +4874,46 @@
 			<Color x="1" y="1">GREEN</Color>
 		</CFA>
 		<Crop x="0" y="0" width="0" height="0"/>
-		<Sensor black="0" white="15000"/>
-	</Camera>
-	<Camera make="Leaf" model="Leaf Aptus-II 8(LI300247   )/Mamiya 645 AFD">
-		<CFA width="2" height="2">
-			<Color x="0" y="0">GREEN</Color>
-			<Color x="1" y="0">BLUE</Color>
-			<Color x="0" y="1">RED</Color>
-			<Color x="1" y="1">GREEN</Color>
-		</CFA>
-		<Crop x="0" y="0" width="0" height="0"/>
-		<Sensor black="0" white="15000"/>
-	</Camera>
-	<Camera make="Leaf" model="Leaf AFi-II 7(BT12701    )/Leaf AFi">
-		<CFA width="2" height="2">
-			<Color x="0" y="0">RED</Color>
-			<Color x="1" y="0">GREEN</Color>
-			<Color x="0" y="1">GREEN</Color>
-			<Color x="1" y="1">BLUE</Color>
-		</CFA>
-		<Crop x="0" y="0" width="0" height="0"/>
-		<Sensor black="0" white="15000"/>
-	</Camera>
-	<Camera make="Leaf" model="Leaf Aptus-II 10(LI300019   )/Phase One 645DF">
-		<CFA width="2" height="2">
-			<Color x="0" y="0">RED</Color>
-			<Color x="1" y="0">GREEN</Color>
-			<Color x="0" y="1">GREEN</Color>
-			<Color x="1" y="1">BLUE</Color>
-		</CFA>
-		<Crop x="0" y="0" width="0" height="0"/>
-		<Sensor black="0" white="15000"/>
-	</Camera>
-	<Camera make="Leaf" model="Leaf Aptus-II 10R(           )/Large Format">
-		<CFA width="2" height="2">
-			<Color x="0" y="0">RED</Color>
-			<Color x="1" y="0">GREEN</Color>
-			<Color x="0" y="1">GREEN</Color>
-			<Color x="1" y="1">BLUE</Color>
-		</CFA>
-		<Crop x="0" y="0" width="0" height="0"/>
-		<Sensor black="0" white="15000"/>
-	</Camera>
-	<Camera make="Leaf" model="Leaf Aptus-II 12(LI301306   )/Phase One 645DF/645AF">
-		<CFA width="2" height="2">
-			<Color x="0" y="0">RED</Color>
-			<Color x="1" y="0">GREEN</Color>
-			<Color x="0" y="1">GREEN</Color>
-			<Color x="1" y="1">BLUE</Color>
-		</CFA>
-		<Crop x="0" y="0" width="0" height="0"/>
-		<Sensor black="0" white="15000"/>
-=======
+		<Sensor black="0" white="3700"/>
+	</Camera>
+	<Camera make="EASTMAN KODAK COMPANY" model="KODAK P880 ZOOM DIGITAL CAMERA">
+		<CFA width="2" height="2">
+			<Color x="0" y="0">BLUE</Color>
+			<Color x="1" y="0">GREEN</Color>
+			<Color x="0" y="1">GREEN</Color>
+			<Color x="1" y="1">RED</Color>
+		</CFA>
+		<Crop x="0" y="0" width="0" height="0"/>
+		<Sensor black="0" white="4095"/>
+	</Camera>
+	<Camera make="SEIKO EPSON CORP." model="R-D1">
+		<CFA width="2" height="2">
+			<Color x="0" y="0">RED</Color>
+			<Color x="1" y="0">GREEN</Color>
+			<Color x="0" y="1">GREEN</Color>
+			<Color x="1" y="1">BLUE</Color>
+		</CFA>
+		<Crop x="0" y="0" width="0" height="0"/>
+		<Sensor black="63" white="4095"/>
+	</Camera>
+	<Camera make="Hasselblad" model="Hasselblad 500 mech.">
+		<CFA width="2" height="2">
+			<Color x="0" y="0">RED</Color>
+			<Color x="1" y="0">GREEN</Color>
+			<Color x="0" y="1">GREEN</Color>
+			<Color x="1" y="1">BLUE</Color>
+		</CFA>
+		<Crop x="0" y="0" width="0" height="0"/>
+		<Sensor black="" white="32767"/>
+	</Camera>
+	<Camera make="Hasselblad" model="Hasselblad H3D">
+		<CFA width="2" height="2">
+			<Color x="0" y="0">RED</Color>
+			<Color x="1" y="0">GREEN</Color>
+			<Color x="0" y="1">GREEN</Color>
+			<Color x="1" y="1">BLUE</Color>
+		</CFA>
+		<Crop x="0" y="0" width="0" height="0"/>
 		<Sensor black="0" white="31456"/>
->>>>>>> 9e68cf79
 	</Camera>
 </Cameras>