/*
    This file is part of darktable,
    copyright (c) 2009--2011 johannes hanika.

    darktable is free software: you can redistribute it and/or modify
    it under the terms of the GNU General Public License as published by
    the Free Software Foundation, either version 3 of the License, or
    (at your option) any later version.

    darktable is distributed in the hope that it will be useful,
    but WITHOUT ANY WARRANTY; without even the implied warranty of
    MERCHANTABILITY or FITNESS FOR A PARTICULAR PURPOSE.  See the
    GNU General Public License for more details.

    You should have received a copy of the GNU General Public License
    along with darktable.  If not, see <http://www.gnu.org/licenses/>.
*/
#ifdef HAVE_CONFIG_H
#include "config.h"
#endif
#include <stdlib.h>
#include <math.h>
#include <string.h>
#include <gtk/gtk.h>
#include <inttypes.h>
#include <gdk/gdkkeysyms.h>
#ifdef HAVE_GEGL
#include <gegl.h>
#endif
#include "develop/develop.h"
#include "develop/imageop.h"
#include "control/control.h"
#include "control/conf.h"
#include "common/debug.h"
#include "dtgtk/label.h"
#include "dtgtk/slider.h"
#include "dtgtk/resetlabel.h"
#include "dtgtk/togglebutton.h"
#include "dtgtk/button.h"
#include "gui/accelerators.h"
#include "gui/gtk.h"
#include "gui/draw.h"
#include "gui/presets.h"

DT_MODULE(3)

/** flip H/V, rotate an image, then clip the buffer. */
typedef enum dt_iop_clipping_flags_t
{
  FLAG_FLIP_HORIZONTAL = 1,
  FLAG_FLIP_VERTICAL = 2
}
dt_iop_clipping_flags_t;

typedef struct dt_iop_clipping_params_t
{
  float angle, cx, cy, cw, ch, k_h, k_v;
}
dt_iop_clipping_params_t;


int
legacy_params (dt_iop_module_t *self, const void *const old_params, const int old_version, void *new_params, const int new_version)
{
  if(old_version == 2 && new_version == 3)
  {
    dt_iop_clipping_params_t *o = (dt_iop_clipping_params_t *)old_params;
    dt_iop_clipping_params_t *n = (dt_iop_clipping_params_t *)new_params;
    *n = *o; // only the old k field was split to k_h and k_v, everything else is copied as is
    uint32_t intk = *(uint32_t *)&o->k_h;
    int is_horizontal;
    if(intk & 0x40000000u) is_horizontal = 1;
    else                   is_horizontal = 0;
    intk &= ~0x40000000;
    float floatk = *(float *)&intk;
    if(is_horizontal)
    {
      n->k_h = floatk;
      n->k_v = 0.0;
    }
    else
    {
      n->k_h = 0.0;
      n->k_v = floatk;
    }
    return 0;
  }
  return 1;
}
typedef struct dt_iop_clipping_gui_data_t
{
  GtkDarktableSlider *scale5, *keystone_h,*keystone_v;
  GtkWidget *swap_button;
  GtkDarktableToggleButton *hflip,*vflip;
  GtkComboBoxEntry *aspect_presets;
  GtkComboBox *guide_lines;
  GtkLabel *label7;
  GtkDarktableToggleButton *flipHorGoldenGuide, *flipVerGoldenGuide;
  GtkCheckButton *goldenSectionBox, *goldenSpiralSectionBox, *goldenSpiralBox, *goldenTriangleBox;

  float button_down_zoom_x, button_down_zoom_y, button_down_angle; // position in image where the button has been pressed.
  float clip_x, clip_y, clip_w, clip_h, handle_x, handle_y;
  float old_clip_x, old_clip_y, old_clip_w, old_clip_h;
  int cropping, straightening, applied;
  float aspect_ratios[9];
  float current_aspect;
}
dt_iop_clipping_gui_data_t;

typedef struct dt_iop_clipping_data_t
{
  float angle;              // rotation angle
  float aspect;             // forced aspect ratio
  float m[4];               // rot matrix
  float ki_h, k_h;          // keystone correction, ki and corrected k
  float ki_v, k_v;          // keystone correction, ki and corrected k
  float tx, ty;             // rotation center
  float cx, cy, cw, ch;     // crop window
  float cix, ciy, ciw, cih; // crop window on roi_out 1.0 scale
  uint32_t all_off;         // 1: v and h off, else one of them is used
  uint32_t flags;           // flipping flags
  uint32_t flip;            // flipped output buffer so more area would fit.
}
dt_iop_clipping_data_t;

static void commit_box(dt_iop_module_t *self, dt_iop_clipping_gui_data_t *g,
                        dt_iop_clipping_params_t *p);

static void mul_mat_vec_2(const float *m, const float *p, float *o)
{
  o[0] = p[0]*m[0] + p[1]*m[1];
  o[1] = p[0]*m[2] + p[1]*m[3];
}

// helper to count corners in for loops:
static void get_corner(const float *aabb, const int i, float *p)
{
  for(int k=0; k<2; k++) p[k] = aabb[2*((i>>k)&1) + k];
}

static void adjust_aabb(const float *p, float *aabb)
{
  aabb[0] = fminf(aabb[0], p[0]);
  aabb[1] = fminf(aabb[1], p[1]);
  aabb[2] = fmaxf(aabb[2], p[0]);
  aabb[3] = fmaxf(aabb[3], p[1]);
}

const char *name()
{
  return _("crop and rotate");
}

int
groups ()
{
  return IOP_GROUP_CORRECT;
}

int
operation_tags ()
{
  return IOP_TAG_DISTORT;
}

int
operation_tags_filter ()
{
  // switch off watermark, it gets confused.
  return IOP_TAG_DECORATION;
}


static int
gui_has_focus(struct dt_iop_module_t *self)
{
  return self->dev->gui_module == self;
}

static void
backtransform(float *x, float *o, const float *m, const float t_h, const float t_v)
{
  x[1] /= (1.0f + x[0]*t_h);
  x[0] /= (1.0f + x[1]*t_v);
  mul_mat_vec_2(m, x, o);
}

static void
transform(float *x, float *o, const float *m, const float t_h, const float t_v)
{
  float rt[] = { m[0], -m[1], -m[2], m[3]};
  mul_mat_vec_2(rt, x, o);
  o[1] *= (1.0f + o[0]*t_h);
  o[0] *= (1.0f + o[1]*t_v);
}

// 1st pass: how large would the output be, given this input roi?
// this is always called with the full buffer before processing.
void modify_roi_out(struct dt_iop_module_t *self, struct dt_dev_pixelpipe_iop_t *piece, dt_iop_roi_t *roi_out, const dt_iop_roi_t *roi_in)
{
  *roi_out = *roi_in;
  dt_iop_clipping_data_t *d = (dt_iop_clipping_data_t *)piece->data;

  // use whole-buffer roi information to create matrix and inverse.
  float rt[] = { cosf(d->angle), sinf(d->angle),
                 -sinf(d->angle), cosf(d->angle)
               };
  if(d->angle == 0.0f)
  {
    rt[0] = rt[3] = 1.0;
    rt[1] = rt[2] = 0.0f;
  }

  // correct keystone correction factors by resolution of this buffer
  const float kc = 1.0f/fminf(roi_in->width, roi_in->height);
  d->k_h = d->ki_h * kc;
  d->k_v = d->ki_v * kc;

  float cropscale = -1.0f;
  // check portrait/landscape orientation, whichever fits more area:
  const float oaabb[4] = {-.5f*roi_in->width, -.5f*roi_in->height, .5f*roi_in->width, .5f*roi_in->height};
  for(int flip=0; flip<2; flip++)
  {
    const float roi_in_width  = flip ? roi_in->height : roi_in->width;
    const float roi_in_height = flip ? roi_in->width  : roi_in->height;
    float newcropscale = 1.0f;
    // fwd transform rotated points on corners and scale back inside roi_in bounds.
    float p[2], o[2], aabb[4] = {-.5f*roi_in_width, -.5f*roi_in_height, .5f*roi_in_width, .5f*roi_in_height};
    for(int c=0; c<4; c++)
    {
      get_corner(oaabb, c, p);
      transform(p, o, rt, d->k_h, d->k_v);
      for(int k=0; k<2; k++) if(fabsf(o[k]) > 0.001f) newcropscale = fminf(newcropscale, aabb[(o[k] > 0 ? 2 : 0) + k]/o[k]);
    }
    if(newcropscale >= cropscale)
    {
      cropscale = newcropscale;
      // remember rotation center in whole-buffer coordinates:
      d->tx = roi_in->width  * .5f;
      d->ty = roi_in->height * .5f;
      d->flip = flip;

      float ach = d->ch-d->cy, acw = d->cw-d->cx;
      // rotate and clip to max extent
      if(flip)
      {
        roi_out->y      = d->tx - (.5f - d->cy)*cropscale*roi_in->width;
        roi_out->x      = d->ty - (.5f - d->cx)*cropscale*roi_in->height;
        roi_out->height = ach*cropscale*roi_in->width;
        roi_out->width  = acw*cropscale*roi_in->height;
      }
      else
      {
        roi_out->x      = d->tx - (.5f - d->cx)*cropscale*roi_in->width;
        roi_out->y      = d->ty - (.5f - d->cy)*cropscale*roi_in->height;
        roi_out->width  = acw*cropscale*roi_in->width;
        roi_out->height = ach*cropscale*roi_in->height;
      }
    }
  }
  // sanity check.
  if(roi_out->width  < 1) roi_out->width  = 1;
  if(roi_out->height < 1) roi_out->height = 1;
  // save rotation crop on output buffer in world scale:
  d->cix = roi_out->x;
  d->ciy = roi_out->y;
  d->ciw = roi_out->width;
  d->cih = roi_out->height;

  for(int k=0; k<4; k++) d->m[k] = rt[k];
  if(d->flags & FLAG_FLIP_HORIZONTAL)
  {
    d->m[0] = - rt[0];
    d->m[2] = - rt[2];
  }
  if(d->flags & FLAG_FLIP_VERTICAL)
  {
    d->m[1] = - rt[1];
    d->m[3] = - rt[3];
  }
}

// 2nd pass: which roi would this operation need as input to fill the given output region?
void modify_roi_in(struct dt_iop_module_t *self, struct dt_dev_pixelpipe_iop_t *piece, const dt_iop_roi_t *roi_out, dt_iop_roi_t *roi_in)
{
  dt_iop_clipping_data_t *d = (dt_iop_clipping_data_t *)piece->data;
  *roi_in = *roi_out;
  // modify_roi_out took care of bounds checking for us. we hopefully do not get requests outside the clipping area.
  // transform aabb back to roi_in

  // this aabb is set off by cx/cy
  const float so = roi_out->scale;
  float p[2], o[2], aabb[4] = {roi_out->x+d->cix*so, roi_out->y+d->ciy*so, roi_out->x+d->cix*so+roi_out->width, roi_out->y+d->ciy*so+roi_out->height};
  float aabb_in[4] = {INFINITY, INFINITY, -INFINITY, -INFINITY};
  for(int c=0; c<4; c++)
  {
    // get corner points of roi_out
    get_corner(aabb, c, p);
    // backtransform aabb using m
    if(d->flip)
    {
      p[1] -= d->tx*so;
      p[0] -= d->ty*so;
    }
    else
    {
      p[0] -= d->tx*so;
      p[1] -= d->ty*so;
    }
    p[0] *= 1.0/so;
    p[1] *= 1.0/so;
    // mul_mat_vec_2(d->m, p, o);
    backtransform(p, o, d->m, d->k_h, d->k_v);
    o[0] *= so;
    o[1] *= so;
    o[0] += d->tx*so;
    o[1] += d->ty*so;
    // transform to roi_in space, get aabb.
    adjust_aabb(o, aabb_in);
  }

  // adjust roi_in to minimally needed region
  roi_in->x      = aabb_in[0]-2;
  roi_in->y      = aabb_in[1]-2;
  roi_in->width  = aabb_in[2]-aabb_in[0]+4;
  roi_in->height = aabb_in[3]-aabb_in[1]+4;

  if(d->angle == 0.0f && d->all_off)
  {
    // just crop: make sure everything is precise.
    roi_in->x      = aabb_in[0];
    roi_in->y      = aabb_in[1];
    roi_in->width  = roi_out->width;
    roi_in->height = roi_out->height;
  }
}

// 3rd (final) pass: you get this input region (may be different from what was requested above),
// do your best to fill the ouput region!
void process (struct dt_iop_module_t *self, dt_dev_pixelpipe_iop_t *piece, void *ivoid, void *ovoid, const dt_iop_roi_t *roi_in, const dt_iop_roi_t *roi_out)
{
  dt_iop_clipping_data_t *d = (dt_iop_clipping_data_t *)piece->data;

  const int ch = piece->colors;
  const int ch_width = ch*roi_in->width;

  // only crop, no rot fast and sharp path:
  if(!d->flags && d->angle == 0.0 && d->all_off && roi_in->width == roi_out->width && roi_in->height == roi_out->height)
  {
#ifdef _OPENMP
    #pragma omp parallel for schedule(static) default(none) shared(d,ovoid,ivoid,roi_in,roi_out)
#endif
    for(int j=0; j<roi_out->height; j++)
    {
      const float *in  = ((float *)ivoid)+ch*roi_out->width*j;
      float *out = ((float *)ovoid)+ch*roi_out->width*j;
      for(int i=0; i<roi_out->width; i++)
      {
        for(int c=0; c<3; c++) out[c] = in[c];
        out += ch;
        in += ch;
      }
    }
  }
  else
  {
#ifdef _OPENMP
    #pragma omp parallel for schedule(static) default(none) shared(d,ivoid,ovoid,roi_in,roi_out)
#endif
    // (slow) point-by-point transformation.
    // TODO: optimize with scanlines and linear steps between?
    for(int j=0; j<roi_out->height; j++)
    {
      float *out = ((float *)ovoid)+ch*j*roi_out->width;
      for(int i=0; i<roi_out->width; i++,out+=ch)
      {
        float pi[2], po[2];

        pi[0] = roi_out->x + roi_out->scale*d->cix + i + .5;
        pi[1] = roi_out->y + roi_out->scale*d->ciy + j + .5;
        // transform this point using matrix m
        if(d->flip)
        {
          pi[1] -= d->tx*roi_out->scale;
          pi[0] -= d->ty*roi_out->scale;
        }
        else
        {
          pi[0] -= d->tx*roi_out->scale;
          pi[1] -= d->ty*roi_out->scale;
        }
        pi[0] /= roi_out->scale;
        pi[1] /= roi_out->scale;
        backtransform(pi, po, d->m, d->k_h, d->k_v);
        po[0] *= roi_in->scale;
        po[1] *= roi_in->scale;
        po[0] += d->tx*roi_in->scale;
        po[1] += d->ty*roi_in->scale;
        // transform this point to roi_in
        po[0] -= roi_in->x;
        po[1] -= roi_in->y;

        const int ii = (int)po[0], jj = (int)po[1];
        if(ii >= 0 && jj >= 0 && ii <= roi_in->width-2 && jj <= roi_in->height-2)
        {
          const float *in = ((float *)ivoid) + ch*(roi_in->width*jj+ii);
          const float fi = po[0] - ii, fj = po[1] - jj;
          for(int c=0; c<3; c++,in++)
            out[c] =
              ((1.0f-fj)*(1.0f-fi)*in[0] +
               (1.0f-fj)*(     fi)*in[ch] +
               (     fj)*(     fi)*in[ch_width+ch] +
               (     fj)*(1.0f-fi)*in[ch_width]);
        }
        else for(int c=0; c<3; c++) out[c] = 0.0f;
      }
    }
  }
}

void commit_params (struct dt_iop_module_t *self, dt_iop_params_t *p1, dt_dev_pixelpipe_t *pipe, dt_dev_pixelpipe_iop_t *piece)
{
  dt_iop_clipping_params_t *p = (dt_iop_clipping_params_t *)p1;
  dt_iop_clipping_data_t *d = (dt_iop_clipping_data_t *)piece->data;
  // pull in bit from weird p->k => d->keystone = 1
  d->all_off = 1;
  if(fabsf(p->k_h) >= .0001) d->all_off = 0;
  if(p->k_h >= -1.0 && p->k_h <= 1.0) d->ki_h = p->k_h;
  else d->ki_h = 0.0f;
  if(fabsf(p->k_v) >= .0001) d->all_off = 0;
  if(p->k_v >= -1.0 && p->k_v <= 1.0) d->ki_v = p->k_v;
  else d->ki_v = 0.0f;
  d->angle = M_PI/180.0 * p->angle;
  if(gui_has_focus(self))
  {
    d->cx = 0.0f;
    d->cy = 0.0f;
    d->cw = 1.0f;
    d->ch = 1.0f;
  }
  else
  {
    d->cx = p->cx;
    d->cy = p->cy;
    d->cw = fabsf(p->cw);
    d->ch = fabsf(p->ch);
  }
  d->flags = (p->ch < 0 ? FLAG_FLIP_VERTICAL : 0) | (p->cw < 0 ? FLAG_FLIP_HORIZONTAL : 0);
}

void gui_focus (struct dt_iop_module_t *self, gboolean in)
{
  dt_iop_clipping_gui_data_t *g = (dt_iop_clipping_gui_data_t *)self->gui_data;
  dt_iop_clipping_params_t *p = (dt_iop_clipping_params_t *)self->params;
  if(self->enabled)
  {
    if(in)
    {
      // got focus. make it redraw in full and grab stuff to gui:
      // need to get gui stuff for the first time for this image,
      // and advice the pipe to redraw in full:
      g->clip_x = p->cx;
      g->clip_w = p->cw - p->cx;
      g->clip_y = p->cy;
      g->clip_h = p->ch - p->cy;
      // flip one bit to trigger the cache:
      uint32_t hack = *(uint32_t*)&p->cy;
      hack ++;
      p->cy = *(float *)&hack;
      dt_dev_add_history_item(darktable.develop, self, TRUE);
    }
    else
    {
      // lost focus, commit current params:
      commit_box (self, g, p);
    }
  }
}

void init_pipe (struct dt_iop_module_t *self, dt_dev_pixelpipe_t *pipe, dt_dev_pixelpipe_iop_t *piece)
{
  piece->data = malloc(sizeof(dt_iop_clipping_data_t));
  self->commit_params(self, self->default_params, pipe, piece);
}

void cleanup_pipe (struct dt_iop_module_t *self, dt_dev_pixelpipe_t *pipe, dt_dev_pixelpipe_iop_t *piece)
{
  free(piece->data);
}

static void
apply_box_aspect(dt_iop_module_t *self, int grab)
{
  dt_iop_clipping_gui_data_t *g = (dt_iop_clipping_gui_data_t *)self->gui_data;
  int iwd, iht;
  dt_dev_get_processed_size(darktable.develop, &iwd, &iht);
  float wd = iwd, ht = iht;
  // enforce aspect ratio.
  const float aspect = g->current_aspect;
  // const float aspect = gtk_spin_button_get_value(g->aspect);
  // if (gtk_toggle_button_get_active(GTK_TOGGLE_BUTTON(g->aspect_on)))
  if(aspect > 0)
  {
    // if only one side changed, force aspect by two adjacent in equal parts
    // 1 2 4 8 : x y w h

    // aspect = wd*w/ht*h
    // if we only modified one dim, respectively, we wanted these values:
    const float target_h = wd*g->clip_w/(ht*aspect);
    const float target_w = ht*g->clip_h*aspect/wd;
    // i.e. target_w/h = w/target_h = aspect


    // first fix aspect ratio:

    // corners: move two adjacent
    if     (grab == 1+2)
    {
      // move x y
      g->clip_x = g->clip_x + g->clip_w - (target_w + g->clip_w)*.5;
      g->clip_y = g->clip_y + g->clip_h - (target_h + g->clip_h)*.5;
      g->clip_w = (target_w + g->clip_w)*.5f;
      g->clip_h = (target_h + g->clip_h)*.5f;
    }
    else if(grab == 2+4) // move y w
    {
      g->clip_y = g->clip_y + g->clip_h - (target_h + g->clip_h)*.5;
      g->clip_w = (target_w + g->clip_w)*.5;
      g->clip_h = (target_h + g->clip_h)*.5;
    }
    else if(grab == 4+8) // move w h
    {
      g->clip_w = (target_w + g->clip_w)*.5;
      g->clip_h = (target_h + g->clip_h)*.5;
    }
    else if(grab == 8+1) // move h x
    {
      g->clip_h = (target_h + g->clip_h)*.5;
      g->clip_x = g->clip_x + g->clip_w - (target_w + g->clip_w)*.5;
      g->clip_w = (target_w + g->clip_w)*.5;
    }
    else if(grab & 5) // dragged either x or w (1 4)
    {
      // change h and move y, h equally
      const float off = target_h - g->clip_h;
      g->clip_h = g->clip_h + off;
      g->clip_y = g->clip_y - .5f*off;
    }
    else if(grab & 10) // dragged either y or h (2 8)
    {
      // channge w and move x, w equally
      const float off = target_w - g->clip_w;
      g->clip_w = g->clip_w + off;
      g->clip_x = g->clip_x - .5f*off;
    }

    // now fix outside boxes:
    if(g->clip_x < 0)
    {
      g->clip_h *= (g->clip_w + g->clip_x)/g->clip_w;
      g->clip_w  =  g->clip_w + g->clip_x;
      g->clip_x  = 0;
    }
    if(g->clip_y < 0)
    {
      g->clip_w *= (g->clip_h + g->clip_y)/g->clip_h;
      g->clip_h  =  g->clip_h + g->clip_y;
      g->clip_y  =  0;
    }
    if(g->clip_x + g->clip_w > 1.0)
    {
      g->clip_h *= (1.0 - g->clip_x)/g->clip_w;
      g->clip_w  =  1.0 - g->clip_x;
    }
    if(g->clip_y + g->clip_h > 1.0)
    {
      g->clip_w *= (1.0 - g->clip_y)/g->clip_h;
      g->clip_h  =  1.0 - g->clip_y;
    }
  }
}

void init_presets (dt_iop_module_so_t *self)
{
  dt_iop_clipping_params_t p = (dt_iop_clipping_params_t)
  {
    0.0, 0.0, 0.0, 1.0, 1.0, 0.0, 0.0
  };
  DT_DEBUG_SQLITE3_EXEC(dt_database_get(darktable.db), "begin", NULL, NULL, NULL);
  p.angle = 90.0f;
  dt_gui_presets_add_generic(_("rotate by  90"), self->op, self->version(), &p, sizeof(p), 1);
  p.angle = -90.0f;
  dt_gui_presets_add_generic(_("rotate by -90"), self->op, self->version(), &p, sizeof(p), 1);
  p.angle = 180.0f;
<<<<<<< HEAD
  dt_gui_presets_add_generic(_("rotate by 180"), self->op, &p, sizeof(p), 1);
  DT_DEBUG_SQLITE3_EXEC(dt_database_get(darktable.db), "commit", NULL, NULL, NULL);
=======
  dt_gui_presets_add_generic(_("rotate by 180"), self->op, self->version(), &p, sizeof(p), 1);
  DT_DEBUG_SQLITE3_EXEC(darktable.db, "commit", NULL, NULL, NULL);
>>>>>>> fdab9586
}

void reload_defaults(dt_iop_module_t *self)
{
  dt_iop_clipping_gui_data_t *g = (dt_iop_clipping_gui_data_t *)self->gui_data;
  if(self->dev->gui_attached && g)
  {
    g->aspect_ratios[1] = self->dev->image->width/(float)self->dev->image->height;
    if(g->aspect_ratios[1] < 1.0f)
      g->aspect_ratios[1] = 1.0f / g->aspect_ratios[1];
    
    if(g->current_aspect > 1.0f && self->dev->image->height > self->dev->image->width)
      g->current_aspect = 1.0f/g->current_aspect;
  }
  dt_iop_clipping_params_t tmp = (dt_iop_clipping_params_t)
  {
    0.0f, 0.0f, 0.0f, 1.0f, 1.0f, 0.0f, 0.0f
  };
  memcpy(self->params, &tmp, sizeof(dt_iop_clipping_params_t));
  memcpy(self->default_params, &tmp, sizeof(dt_iop_clipping_params_t));
}

static void
aspect_presets_changed (GtkComboBox *combo, dt_iop_module_t *self)
{
  dt_iop_clipping_gui_data_t *g = (dt_iop_clipping_gui_data_t *)self->gui_data;
  int which = gtk_combo_box_get_active(combo);
  if (which < 0)
  {
    // reset to free aspect ratio:
    g->current_aspect = -1.0;
    dt_conf_set_int("plugins/darkroom/clipping/aspect_preset", -1);
    gchar *text = gtk_combo_box_get_active_text(combo);
    if(text)
    {
      gchar *c = text;
      while(*c != ':' && *c != '/' && c < text + strlen(text)) c++;
      if(c < text + strlen(text) - 1)
      {
        *c = '\0';
        c++;
        g->current_aspect = atof(text) / atof(c);
        apply_box_aspect(self, 5);
        dt_control_queue_redraw_center();
        dt_iop_request_focus(self);
      }
      g_free(text);
    }
  }
  else if (which < 9)
  {
    dt_conf_set_int("plugins/darkroom/clipping/aspect_preset", which);
    if(which > 1 && self->dev->image->height > self->dev->image->width)
      g->current_aspect = 1.0/g->aspect_ratios[which];
    else
      g->current_aspect = g->aspect_ratios[which];
    apply_box_aspect(self, 5);
    dt_control_queue_redraw_center();
    dt_iop_request_focus(self);
  }
}

static void
angle_callback (GtkDarktableSlider *slider, dt_iop_module_t *self)
{
  if(self->dt->gui->reset) return;
  dt_iop_clipping_gui_data_t *g = (dt_iop_clipping_gui_data_t *)self->gui_data;
  dt_iop_clipping_params_t *p = (dt_iop_clipping_params_t *)self->params;
  p->angle = dtgtk_slider_get_value(slider);
  commit_box (self, g, p);
}

static void
keystone_callback_h (GtkWidget *widget, dt_iop_module_t *self)
{
  if(self->dt->gui->reset) return;
  dt_iop_clipping_gui_data_t *g = (dt_iop_clipping_gui_data_t *)self->gui_data;
  dt_iop_clipping_params_t *p = (dt_iop_clipping_params_t *)self->params;
  // we need k to be abs(k) < 2, so the second bit will always be zero (except we set it:).
  p->k_h = fmaxf(-1.9, fminf(1.9, dtgtk_slider_get_value(g->keystone_h)));
  commit_box (self, g, p);
}
static void
keystone_callback_v (GtkWidget *widget, dt_iop_module_t *self)
{
  if(self->dt->gui->reset) return;
  dt_iop_clipping_gui_data_t *g = (dt_iop_clipping_gui_data_t *)self->gui_data;
  dt_iop_clipping_params_t *p = (dt_iop_clipping_params_t *)self->params;
  // we need k to be abs(k) < 2, so the second bit will always be zero (except we set it:).
  p->k_v = fmaxf(-1.9, fminf(1.9, dtgtk_slider_get_value(g->keystone_v)));
  commit_box (self, g, p);
}

void gui_update(struct dt_iop_module_t *self)
{
  dt_iop_clipping_gui_data_t *g = (dt_iop_clipping_gui_data_t *)self->gui_data;
  dt_iop_clipping_params_t *p = (dt_iop_clipping_params_t *)self->params;
  dtgtk_slider_set_value(g->scale5, p->angle);
  dtgtk_slider_set_value(g->keystone_h, p->k_h);
  dtgtk_slider_set_value(g->keystone_v, p->k_v);
  gtk_toggle_button_set_active(GTK_TOGGLE_BUTTON(g->hflip), p->cw < 0);
  gtk_toggle_button_set_active(GTK_TOGGLE_BUTTON(g->vflip), p->ch < 0);
  int act = dt_conf_get_int("plugins/darkroom/clipping/aspect_preset");
  if(act < 0 || act > 7) act = 0;
  gtk_combo_box_set_active(GTK_COMBO_BOX(g->aspect_presets), act);

  // reset gui draw box to what we have in the parameters:
  g->applied = 1;
  g->clip_x = p->cx;
  g->clip_w = p->cw - p->cx;
  g->clip_y = p->cy;
  g->clip_h = p->ch - p->cy;
}

void init(dt_iop_module_t *module)
{
  // module->data = malloc(sizeof(dt_iop_clipping_data_t));
  module->params = malloc(sizeof(dt_iop_clipping_params_t));
  module->default_params = malloc(sizeof(dt_iop_clipping_params_t));
  module->default_enabled = 0;
  module->params_size = sizeof(dt_iop_clipping_params_t);
  module->gui_data = NULL;
  module->priority = 374; // module order created by iop_dependencies.py, do not edit!
}

void cleanup(dt_iop_module_t *module)
{
  free(module->gui_data);
  module->gui_data = NULL;
  free(module->params);
  module->params = NULL;
}

static void
toggled_callback(GtkDarktableToggleButton *widget, dt_iop_module_t *self)
{
  if(self->dt->gui->reset) return;
  dt_iop_clipping_gui_data_t *g = (dt_iop_clipping_gui_data_t *)self->gui_data;
  dt_iop_clipping_params_t *p = (dt_iop_clipping_params_t *)self->params;
  if(widget==g->hflip)
  {
    if(gtk_toggle_button_get_active(GTK_TOGGLE_BUTTON(widget))) p->cw = copysignf(p->cw, -1.0);
    else                                     p->cw = copysignf(p->cw,  1.0);
  }
  else if(widget==g->vflip)
  {
    if(gtk_toggle_button_get_active(GTK_TOGGLE_BUTTON(widget))) p->ch = copysignf(p->ch, -1.0);
    else                                     p->ch = copysignf(p->ch,  1.0);
  }
  if(self->off) gtk_toggle_button_set_active(GTK_TOGGLE_BUTTON(self->off), 1);
  commit_box (self, g, p);
}

static void
key_swap_callback(GtkAccelGroup *accel_group, GObject *acceleratable,
                    guint keyval, GdkModifierType modifier, gpointer d)
{
  (void)accel_group;
  (void)acceleratable;
  (void)keyval;
  (void)modifier;
  dt_iop_module_t *self = (dt_iop_module_t *)d;
  dt_iop_clipping_gui_data_t *g = (dt_iop_clipping_gui_data_t *)self->gui_data;
  g->current_aspect = 1.0/g->current_aspect;
  apply_box_aspect(self, 5);
  dt_control_queue_redraw_center();
}

static void key_commit_callback(GtkAccelGroup *accel_group,
                                GObject *acceleratable,
                                guint keyval, GdkModifierType modifier,
                                gpointer data)
{
  dt_iop_module_t* self = (dt_iop_module_t*)data;
  dt_iop_clipping_gui_data_t *g = (dt_iop_clipping_gui_data_t *)self->gui_data;
  dt_iop_clipping_params_t   *p = (dt_iop_clipping_params_t   *)self->params;
  commit_box(self, g, p);
}

static void key_undo_callback(GtkAccelGroup *accel_group,
                              GObject *acceleratable,
                              guint keyval, GdkModifierType modifier,
                              gpointer data)
{
  dt_iop_module_t* self = (dt_iop_module_t*)data;
  dt_iop_clipping_gui_data_t *g = (dt_iop_clipping_gui_data_t *)self->gui_data;
  dt_iop_clipping_params_t   *p = (dt_iop_clipping_params_t   *)self->params;

  // reverse cropping to where it was before.
  p->cx = p->cy = 0.0f;
  p->cw = p->ch = 1.0f;
  g->clip_x = g->old_clip_x;
  g->clip_y = g->old_clip_y;
  g->clip_w = g->old_clip_w;
  g->clip_h = g->old_clip_h;
  g->applied = 0;
  dt_dev_add_history_item(darktable.develop, self, TRUE);
  dt_control_queue_redraw_center();
}

static void
aspect_flip(GtkWidget *button, dt_iop_module_t *self)
{
  key_swap_callback(NULL, NULL, 0, 0, self);
}

// Golden number (1+sqrt(5))/2
#define PHI      1.61803398874989479F
// 1/PHI
#define INVPHI   0.61803398874989479F

#define GUIDE_NONE 0
#define GUIDE_GRID 1
#define GUIDE_THIRD 2
#define GUIDE_DIAGONAL 3
#define GUIDE_TRIANGL 4
#define GUIDE_GOLDEN 5

static void
guides_presets_changed (GtkComboBox *combo, dt_iop_module_t *self)
{
  dt_iop_clipping_gui_data_t *g = (dt_iop_clipping_gui_data_t *)self->gui_data;
  int which = gtk_combo_box_get_active(combo);
  if (which == GUIDE_TRIANGL || which == GUIDE_GOLDEN )
  {
    gtk_widget_set_visible(GTK_WIDGET(g->label7), TRUE);
    gtk_widget_set_visible(GTK_WIDGET(g->flipHorGoldenGuide), TRUE);
    gtk_widget_set_visible(GTK_WIDGET(g->flipVerGoldenGuide), TRUE);
  }
  else
  {
    gtk_widget_set_visible(GTK_WIDGET(g->label7), FALSE);
    gtk_widget_set_visible(GTK_WIDGET(g->flipHorGoldenGuide), FALSE);
    gtk_widget_set_visible(GTK_WIDGET(g->flipVerGoldenGuide), FALSE);
  }

  if (which == GUIDE_GOLDEN)
  {
    gtk_widget_set_visible(GTK_WIDGET(g->goldenSectionBox), TRUE);
    gtk_widget_set_visible(GTK_WIDGET(g->goldenSpiralSectionBox), TRUE);
    gtk_widget_set_visible(GTK_WIDGET(g->goldenSpiralBox), TRUE);
    gtk_widget_set_visible(GTK_WIDGET(g->goldenTriangleBox), TRUE);
  }
  else
  {
    gtk_widget_set_visible(GTK_WIDGET(g->goldenSectionBox), FALSE);
    gtk_widget_set_visible(GTK_WIDGET(g->goldenSpiralSectionBox), FALSE);
    gtk_widget_set_visible(GTK_WIDGET(g->goldenSpiralBox), FALSE);
    gtk_widget_set_visible(GTK_WIDGET(g->goldenTriangleBox), FALSE);
  }

  dt_iop_request_focus(self);
  dt_control_queue_redraw_center();
}

static void
guides_button_changed (GtkComboBox *combo, dt_iop_module_t *self)
{
  // redraw guides
  dt_control_queue_redraw_center();
}

void gui_init(struct dt_iop_module_t *self)
{
  self->gui_data = malloc(sizeof(dt_iop_clipping_gui_data_t));
  dt_iop_clipping_gui_data_t *g = (dt_iop_clipping_gui_data_t *)self->gui_data;
  dt_iop_clipping_params_t *p = (dt_iop_clipping_params_t *)self->params;

  g->current_aspect = -1.0f;
  g->clip_x = g->clip_y = g->handle_x = g->handle_y = 0.0;
  g->clip_w = g->clip_h = 1.0;
  g->old_clip_x = g->old_clip_y = 0.0;
  g->old_clip_w = g->old_clip_h = 1.0;
  g->cropping = 0;
  g->straightening = 0;
  g->applied = 1;

  self->widget = gtk_table_new(10, 6, FALSE);
  gtk_table_set_row_spacings(GTK_TABLE(self->widget), DT_GUI_IOP_MODULE_CONTROL_SPACING);
  gtk_table_set_col_spacings(GTK_TABLE(self->widget), DT_GUI_IOP_MODULE_CONTROL_SPACING);
  g->hflip = DTGTK_TOGGLEBUTTON(dtgtk_togglebutton_new(dtgtk_cairo_paint_flip,CPF_DIRECTION_UP));
  g->vflip = DTGTK_TOGGLEBUTTON(dtgtk_togglebutton_new(dtgtk_cairo_paint_flip,0));
  gtk_widget_set_size_request(GTK_WIDGET(g->hflip),0,22);
  gtk_widget_set_size_request(GTK_WIDGET(g->vflip),0,22);

  GtkWidget *label = gtk_label_new(_("flip"));
  gtk_misc_set_alignment(GTK_MISC(label), 0.0, 0.5);
  gtk_table_attach(GTK_TABLE(self->widget), label, 0, 2, 0, 1, GTK_EXPAND|GTK_FILL, 0, 0, 0);
  gtk_table_attach(GTK_TABLE(self->widget), GTK_WIDGET(g->hflip), 2, 4, 0, 1, GTK_EXPAND|GTK_FILL, 0, 0, 0);
  gtk_table_attach(GTK_TABLE(self->widget), GTK_WIDGET(g->vflip), 4, 6, 0, 1, GTK_EXPAND|GTK_FILL, 0, 0, 0);
  g_signal_connect (G_OBJECT (g->hflip), "toggled", G_CALLBACK(toggled_callback), self);
  g_signal_connect (G_OBJECT (g->vflip), "toggled", G_CALLBACK(toggled_callback), self);
  g_object_set(G_OBJECT(g->hflip), "tooltip-text", _("flip image horizontally"), (char *)NULL);
  g_object_set(G_OBJECT(g->vflip), "tooltip-text", _("flip image vertically"), (char *)NULL);

  g->scale5 = DTGTK_SLIDER(dtgtk_slider_new_with_range(DARKTABLE_SLIDER_BAR, -180.0, 180.0, 0.25, p->angle, 2));
  dtgtk_slider_set_label(g->scale5, _("angle"));
  dtgtk_slider_set_unit(g->scale5, "°");
  g_signal_connect (G_OBJECT (g->scale5), "value-changed",
                    G_CALLBACK (angle_callback), self);
  g_object_set(G_OBJECT(g->scale5), "tooltip-text", _("right-click and drag a line on the image to drag a straight line"), (char *)NULL);
  gtk_table_attach(GTK_TABLE(self->widget), GTK_WIDGET(g->scale5), 0, 6, 1, 2, GTK_EXPAND|GTK_FILL, 0, 0, 0);


  g->keystone_h = DTGTK_SLIDER(dtgtk_slider_new_with_range(DARKTABLE_SLIDER_BAR, -1.0, 1.0, 0.01, 0.0, 2));
  dtgtk_slider_set_label(g->keystone_h, _("keystone h"));
  g_object_set(G_OBJECT(g->keystone_h), "tooltip-text", _("adjust perspective for horizontal keystone distortion"), (char *)NULL);
  g_signal_connect (G_OBJECT (g->keystone_h), "value-changed",
                    G_CALLBACK (keystone_callback_h), self);
  gtk_table_attach(GTK_TABLE(self->widget), GTK_WIDGET(g->keystone_h), 0, 6, 2, 3, GTK_EXPAND|GTK_FILL, 0, 0, 0);

  g->keystone_v = DTGTK_SLIDER(dtgtk_slider_new_with_range(DARKTABLE_SLIDER_BAR, -1.0, 1.0, 0.01, 0.0, 2));
  dtgtk_slider_set_label(g->keystone_v, _("keystone v"));
  g_object_set(G_OBJECT(g->keystone_v), "tooltip-text", _("adjust perspective for vertical keystone distortion"), (char *)NULL);
  g_signal_connect (G_OBJECT (g->keystone_v), "value-changed",
                    G_CALLBACK (keystone_callback_v), self);
  gtk_table_attach(GTK_TABLE(self->widget), GTK_WIDGET(g->keystone_v), 0, 6, 3, 4, GTK_EXPAND|GTK_FILL, 0, 0, 0);

  label = gtk_label_new(_("aspect"));
  gtk_misc_set_alignment(GTK_MISC(label), 0.0, 0.5);
  gtk_table_attach(GTK_TABLE(self->widget), GTK_WIDGET(label), 0, 2, 4, 5, GTK_EXPAND|GTK_FILL, 0, 0, 0);

  g->aspect_presets = GTK_COMBO_BOX_ENTRY(gtk_combo_box_entry_new_text());
  gtk_combo_box_append_text(GTK_COMBO_BOX(g->aspect_presets), _("free"));
  gtk_combo_box_append_text(GTK_COMBO_BOX(g->aspect_presets), _("image"));
  gtk_combo_box_append_text(GTK_COMBO_BOX(g->aspect_presets), _("golden cut"));
  gtk_combo_box_append_text(GTK_COMBO_BOX(g->aspect_presets), _("1:2"));
  gtk_combo_box_append_text(GTK_COMBO_BOX(g->aspect_presets), _("3:2"));
  gtk_combo_box_append_text(GTK_COMBO_BOX(g->aspect_presets), _("4:3"));
  gtk_combo_box_append_text(GTK_COMBO_BOX(g->aspect_presets), _("square"));
  gtk_combo_box_append_text(GTK_COMBO_BOX(g->aspect_presets), _("DIN"));
  gtk_combo_box_append_text(GTK_COMBO_BOX(g->aspect_presets), _("16:9"));
  int act = dt_conf_get_int("plugins/darkroom/clipping/aspect_preset");
  if(act < 0 || act >= 9) act = 0;
  gtk_combo_box_set_active(GTK_COMBO_BOX(g->aspect_presets), act);
  g_signal_connect (G_OBJECT (g->aspect_presets), "changed",
                    G_CALLBACK (aspect_presets_changed), self);
  g_object_set(G_OBJECT(g->aspect_presets), "tooltip-text", _("set the aspect ratio (w:h)\npress ctrl-x to swap sides"), (char *)NULL);

  GtkBox *hbox = GTK_BOX(gtk_hbox_new(FALSE, 5));
  gtk_box_pack_start(hbox, GTK_WIDGET(g->aspect_presets), TRUE, TRUE, 0);
  GtkWidget *button = dtgtk_button_new(dtgtk_cairo_paint_aspectflip, CPF_STYLE_FLAT);
  g->swap_button = GTK_WIDGET(button);
  g_signal_connect (G_OBJECT (button), "clicked", G_CALLBACK (aspect_flip), self);
  g_object_set(G_OBJECT(button), "tooltip-text", _("swap the aspect ratio (ctrl-x)"), (char *)NULL);
  gtk_box_pack_start(hbox, button, TRUE, FALSE, 0);
  gtk_table_attach(GTK_TABLE(self->widget), GTK_WIDGET(hbox), 2, 6, 4, 5, GTK_EXPAND|GTK_FILL, 0, 0, 0);


  /*-------------------------------------------*/
  gtk_table_set_row_spacing(GTK_TABLE(self->widget), 4, 10);
  label = GTK_WIDGET(dtgtk_label_new(_("guides"),DARKTABLE_LABEL_TAB|DARKTABLE_LABEL_ALIGN_RIGHT));
  gtk_table_attach(GTK_TABLE(self->widget), label, 0, 6, 5, 6, GTK_EXPAND|GTK_FILL, 0, 0, 5);
  g->guide_lines = GTK_COMBO_BOX(gtk_combo_box_new_text());
  gtk_combo_box_append_text(g->guide_lines, _("none"));
  gtk_combo_box_append_text(g->guide_lines, _("grid"));
  gtk_combo_box_append_text(g->guide_lines, _("rules of thirds"));
  gtk_combo_box_append_text(g->guide_lines, _("diagonal method"));
  gtk_combo_box_append_text(g->guide_lines, _("harmonious triangles"));
  gtk_combo_box_append_text(g->guide_lines, _("golden mean"));
  gtk_combo_box_set_active(g->guide_lines, GUIDE_NONE);
  g_object_set(G_OBJECT(g->guide_lines), "tooltip-text", _("with this option, you can display guide lines "
               "to help compose your photograph."), (char *)NULL);
  g_signal_connect (G_OBJECT (g->guide_lines), "changed",
                    G_CALLBACK (guides_presets_changed), self);
  label = gtk_label_new(_("type"));
  gtk_misc_set_alignment(GTK_MISC(label), 0.0, 0.5);
  gtk_table_attach(GTK_TABLE(self->widget), label, 0, 2, 6, 7, GTK_EXPAND|GTK_FILL, 0, 0, 0);
  gtk_table_attach(GTK_TABLE(self->widget), GTK_WIDGET(g->guide_lines), 2, 6, 6, 7, GTK_EXPAND|GTK_FILL, 0, 0, 0);

  /*-------------------------------------------*/
  g->label7 = GTK_LABEL(gtk_label_new(_("flip")));
  gtk_misc_set_alignment(GTK_MISC(g->label7), 0.0, 0.5);
  gtk_table_attach(GTK_TABLE(self->widget), GTK_WIDGET(g->label7), 0, 2, 7, 8, GTK_EXPAND|GTK_FILL, 0, 0, 0);
  g->flipHorGoldenGuide = DTGTK_TOGGLEBUTTON(dtgtk_togglebutton_new(dtgtk_cairo_paint_flip,CPF_DIRECTION_UP));
  g->flipVerGoldenGuide = DTGTK_TOGGLEBUTTON(dtgtk_togglebutton_new(dtgtk_cairo_paint_flip,0));
  gtk_table_attach(GTK_TABLE(self->widget), GTK_WIDGET(g->flipHorGoldenGuide), 2, 4, 7, 8, GTK_EXPAND|GTK_FILL, 0, 0, 0);
  gtk_table_attach(GTK_TABLE(self->widget), GTK_WIDGET(g->flipVerGoldenGuide), 4, 6, 7, 8, GTK_EXPAND|GTK_FILL, 0, 0, 0);
  g_object_set(G_OBJECT(g->flipHorGoldenGuide), "tooltip-text", _("flip guides horizontally"), (char *)NULL);
  g_object_set(G_OBJECT(g->flipVerGoldenGuide), "tooltip-text", _("flip guides vertically"), (char *)NULL);
  /*-------------------------------------------*/
  g->goldenSectionBox = GTK_CHECK_BUTTON(gtk_check_button_new_with_label(_("golden sections")));
  gtk_toggle_button_set_active(GTK_TOGGLE_BUTTON(g->goldenSectionBox), TRUE);
  g_object_set(G_OBJECT(g->goldenSectionBox), "tooltip-text", _("enable this option to show golden sections."), (char *)NULL);
  gtk_table_attach(GTK_TABLE(self->widget), GTK_WIDGET(g->goldenSectionBox), 0, 3, 8, 9, GTK_EXPAND|GTK_FILL, 0, 0, 0);

  g->goldenSpiralSectionBox = GTK_CHECK_BUTTON(gtk_check_button_new_with_label(_("spiral sections")));
  g_object_set(G_OBJECT(g->goldenSpiralSectionBox), "tooltip-text", _("enable this option to show golden spiral sections."), (char *)NULL);
  gtk_table_attach(GTK_TABLE(self->widget), GTK_WIDGET(g->goldenSpiralSectionBox), 3, 6, 8, 9, GTK_EXPAND|GTK_FILL, 0, 0, 0);

  g->goldenSpiralBox = GTK_CHECK_BUTTON(gtk_check_button_new_with_label(_("golden spiral")));
  g_object_set(G_OBJECT(g->goldenSpiralBox), "tooltip-text", _("enable this option to show a golden spiral guide."), (char *)NULL);
  gtk_table_attach(GTK_TABLE(self->widget), GTK_WIDGET(g->goldenSpiralBox), 0, 3, 9, 10, GTK_EXPAND|GTK_FILL, 0, 0, 0);

  g->goldenTriangleBox = GTK_CHECK_BUTTON(gtk_check_button_new_with_label(_("golden triangles")));
  g_object_set(G_OBJECT(g->goldenTriangleBox), "tooltip-text", _("enable this option to show golden triangles."), (char *)NULL);
  gtk_table_attach(GTK_TABLE(self->widget), GTK_WIDGET(g->goldenTriangleBox), 3, 6, 9, 10, GTK_EXPAND|GTK_FILL, 0, 0, 0);

  g_signal_connect (G_OBJECT (g->flipHorGoldenGuide), "toggled", G_CALLBACK (guides_button_changed), self);
  g_signal_connect (G_OBJECT (g->flipVerGoldenGuide), "toggled", G_CALLBACK (guides_button_changed), self);
  g_signal_connect (G_OBJECT (g->goldenSectionBox), "toggled", G_CALLBACK (guides_button_changed), self);
  g_signal_connect (G_OBJECT (g->goldenSpiralSectionBox), "toggled", G_CALLBACK (guides_button_changed), self);
  g_signal_connect (G_OBJECT (g->goldenSpiralBox), "toggled", G_CALLBACK (guides_button_changed), self);
  g_signal_connect (G_OBJECT (g->goldenTriangleBox), "toggled", G_CALLBACK (guides_button_changed), self);

  gtk_widget_set_visible(GTK_WIDGET(g->label7), FALSE);
  gtk_widget_set_visible(GTK_WIDGET(g->flipHorGoldenGuide), FALSE);
  gtk_widget_set_visible(GTK_WIDGET(g->flipVerGoldenGuide), FALSE);
  gtk_widget_set_visible(GTK_WIDGET(g->goldenSectionBox), FALSE);
  gtk_widget_set_visible(GTK_WIDGET(g->goldenSpiralSectionBox), FALSE);
  gtk_widget_set_visible(GTK_WIDGET(g->goldenSpiralBox), FALSE);
  gtk_widget_set_visible(GTK_WIDGET(g->goldenTriangleBox), FALSE);

  gtk_widget_set_no_show_all(GTK_WIDGET(g->label7), TRUE);
  gtk_widget_set_no_show_all(GTK_WIDGET(g->flipHorGoldenGuide), TRUE);
  gtk_widget_set_no_show_all(GTK_WIDGET(g->flipVerGoldenGuide), TRUE);
  gtk_widget_set_no_show_all(GTK_WIDGET(g->goldenSectionBox), TRUE);
  gtk_widget_set_no_show_all(GTK_WIDGET(g->goldenSpiralSectionBox), TRUE);
  gtk_widget_set_no_show_all(GTK_WIDGET(g->goldenSpiralBox), TRUE);
  gtk_widget_set_no_show_all(GTK_WIDGET(g->goldenTriangleBox), TRUE);

  /*-------------------------------------------*/

  g->aspect_ratios[0] = -1;
  g->aspect_ratios[1] = self->dev->image->width/(float)self->dev->image->height;
  if(g->aspect_ratios[1] < 1.0)
    g->aspect_ratios[1] = 1.0 / g->aspect_ratios[1];
  g->aspect_ratios[2] = 1.6280;
  g->aspect_ratios[3] = 2.0/1.0;
  g->aspect_ratios[4] = 3.0/2.0;
  g->aspect_ratios[5] = 4.0/3.0;
  g->aspect_ratios[6] = 1.0;
  g->aspect_ratios[7] = sqrtf(2.0);
  g->aspect_ratios[8] = 16.0f/9.0f;

  if(act> 0 && self->dev->image->height > self->dev->image->width)
    g->current_aspect = 1.0/g->aspect_ratios[act];
  else
    g->current_aspect = g->aspect_ratios[act];
}

void gui_cleanup(struct dt_iop_module_t *self)
{
  free(self->gui_data);
  self->gui_data = NULL;
}

static int
get_grab (float pzx, float pzy, dt_iop_clipping_gui_data_t *g, const float border, const float wd, const float ht)
{
  int grab = 0;
  if(pzx >= g->clip_x && pzx*wd < g->clip_x*wd + border) grab |= 1; // left border
  if(pzy >= g->clip_y && pzy*ht < g->clip_y*ht + border) grab |= 2; // top border
  if(pzx <= g->clip_x+g->clip_w && pzx*wd > (g->clip_w+g->clip_x)*wd - border) grab |= 4; // right border
  if(pzy <= g->clip_y+g->clip_h && pzy*ht > (g->clip_h+g->clip_y)*ht - border) grab |= 8; // bottom border
  return grab;
}

static void
drawLine(cairo_t *cr, float left, float top, float right, float bottom)
{
  cairo_move_to(cr, left, top);
  cairo_line_to(cr, right,  bottom);
}

typedef struct QRect
{
  float left, top, right, bottom, width, height;
}
QRect;

static void
qRect(QRect *R1, float left, float top, float width, float height)
{
  R1->left=left;
  R1->top=top;
  R1->right=left+width;
  R1->bottom=top+height;
  R1->width=width;
  R1->height=height;
}

static void
drawDiagonalMethod(cairo_t *cr, const float x, const float y, const float w, const float h)
{
  if (w > h)
  {
    drawLine(cr, x, y, x+h, y+h);
    drawLine(cr, x, y+h, x+h, y);
    drawLine(cr, x+w-h, y, x+w, y+h);
    drawLine(cr, x+w-h, y+h, x+w, y);
  }
  else
  {
    drawLine(cr, x, y, x+w, y+w);
    drawLine(cr, x, y+w, x+w, y);
    drawLine(cr, x, y+h-w, x+w, y+h);
    drawLine(cr, x, y+h, x+w, y+h-w);
  }
}

static void
drawRulesOfThirds(cairo_t *cr, const float left, const float top,  const float right, const float bottom, const float xThird, const float yThird)
{
  drawLine(cr, left + xThird, top, left + xThird, bottom);
  drawLine(cr, left + 2*xThird, top, left + 2*xThird, bottom);

  drawLine(cr, left, top + yThird, right, top + yThird);
  drawLine(cr, left, top + 2*yThird, right, top + 2*yThird);
}

static void
drawHarmoniousTriangles(cairo_t *cr, const float left, const float top,  const float right, const float bottom, const float dst)
{
  float width, height;
  width = right - left;
  height = bottom - top;

  drawLine(cr, -width/2, -height/2, width/2,  height/2);
  drawLine(cr, -width/2+dst, -height/2, -width/2,  height/2);
  drawLine(cr, width/2, -height/2, width/2-dst,  height/2);
}

#define RADIANS(degrees) ((degrees) * (M_PI / 180.))
static void
drawGoldenMean(struct dt_iop_module_t *self, cairo_t *cr, QRect* R1, QRect* R2, QRect* R3, QRect* R4, QRect* R5, QRect* R6, QRect* R7)
{
  dt_iop_clipping_gui_data_t *g = (dt_iop_clipping_gui_data_t *)self->gui_data;

  // Drawing Golden sections.
  if ( gtk_toggle_button_get_active(GTK_TOGGLE_BUTTON(g->goldenSectionBox)))
  {
    // horizontal lines:
    drawLine(cr, R1->left, R2->top, R2->right, R2->top);
    drawLine(cr, R1->left, R1->top + R2->height, R2->right, R1->top + R2->height);

    // vertical lines:
    drawLine(cr, R1->right, R1->top, R1->right, R1->bottom);
    drawLine(cr, R1->left+R2->width, R1->top, R1->left+R2->width, R1->bottom);
  }

  // Drawing Golden triangle guides.
  if (gtk_toggle_button_get_active(GTK_TOGGLE_BUTTON(g->goldenTriangleBox)))
  {
    drawLine(cr, R1->left, R1->bottom, R2->right, R1->top);
    drawLine(cr, R1->left, R1->top, R2->right-R1->width, R1->bottom);
    drawLine(cr, R1->left + R1->width, R1->top, R2->right, R1->bottom);
  }

  // Drawing Golden spiral sections.
  if (gtk_toggle_button_get_active(GTK_TOGGLE_BUTTON(g->goldenSpiralSectionBox)))
  {
    drawLine(cr, R1->right, R1->top,    R1->right, R1->bottom);
    drawLine(cr, R2->left,  R2->top,    R2->right, R2->top);
    drawLine(cr, R3->left,  R3->top,    R3->left, R3->bottom);
    drawLine(cr, R4->left,  R4->bottom, R4->right, R4->bottom);
    drawLine(cr, R5->right, R5->top,    R5->right, R5->bottom);
    drawLine(cr, R6->left,  R6->top,    R6->right, R6->top);
    drawLine(cr, R7->left,  R7->top,    R7->left, R7->bottom);
  }

  // Drawing Golden Spiral.
  if (gtk_toggle_button_get_active(GTK_TOGGLE_BUTTON(g->goldenSpiralBox)))
  {
    cairo_save(cr);
    cairo_new_sub_path(cr);
    cairo_scale(cr, R1->width/R1->height, 1);
    cairo_arc ( cr, R1->right/R1->width*R1->height, R1->top, R1->height, RADIANS(90), RADIANS(180) );
    cairo_restore(cr);

    cairo_save(cr);
    cairo_new_sub_path(cr);
    cairo_scale(cr, R2->width/R2->height, 1);
    cairo_arc ( cr, R2->left/R2->width*R2->height, R2->top, R2->height, RADIANS(0), RADIANS(90));
    cairo_restore(cr);

    cairo_save(cr);
    cairo_new_sub_path(cr);
    cairo_scale(cr, R3->width/R3->height, 1);
    cairo_arc ( cr, R3->left/R3->width*R3->height, R3->bottom, R3->height, RADIANS(270), RADIANS(360));
    cairo_restore(cr);

    cairo_save(cr);
    cairo_new_sub_path(cr);
    cairo_scale(cr, 1, R4->height/R4->width);
    cairo_arc ( cr, R4->right, R4->bottom/R4->height*R4->width, R4->width, RADIANS(180), RADIANS(270));
    cairo_restore(cr);

    cairo_save(cr);
    cairo_new_sub_path(cr);
    cairo_scale(cr, 1, R5->height/R5->width);
    cairo_arc ( cr, R5->right, R5->top/R5->height*R5->width, R5->width, RADIANS(90), RADIANS(180));
    cairo_restore(cr);

    cairo_save(cr);
    cairo_new_sub_path(cr);
    cairo_scale(cr, 1, R6->height/R6->width);
    cairo_arc ( cr, R6->left, R6->top/R6->height*R6->width, R6->width, RADIANS(0), RADIANS(90));
    cairo_restore(cr);

    cairo_save(cr);
    cairo_new_sub_path(cr);
    cairo_scale(cr, R7->width/R7->height, 1);
    cairo_arc ( cr, R7->left/R7->width*R7->height, R7->bottom, R7->height, RADIANS(270), RADIANS(360));
    cairo_restore(cr);

    cairo_save(cr);
    cairo_new_sub_path(cr);
    cairo_scale(cr, (R6->width-R7->width)/R7->height, 1);
    cairo_arc ( cr, R7->left/(R6->width-R7->width)*R7->height, R7->bottom, R7->height, RADIANS(210), RADIANS(270));
    cairo_restore(cr);
  }
}
#undef RADIANS

static void
drawSimpleGrid(cairo_t *cr, const float left, const float top,  const float right, const float bottom, float zoom_scale)
{
  // cairo_set_operator(cr, CAIRO_OPERATOR_XOR);
  cairo_set_line_width(cr, 1.0/zoom_scale);
  cairo_set_source_rgb(cr, .2, .2, .2);
  dt_draw_grid(cr, 3, left, top, right, bottom);
  cairo_translate(cr, 1.0/zoom_scale, 1.0/zoom_scale);
  cairo_set_source_rgb(cr, .8, .8, .8);
  dt_draw_grid(cr, 3, left, top, right, bottom);
  cairo_set_source_rgba(cr, .8, .8, .8, 0.5);
  double dashes = 5.0/zoom_scale;
  cairo_set_dash(cr, &dashes, 1, 0);
  dt_draw_grid(cr, 9, left, top, right, bottom);
}

// draw guides and handles over the image
void gui_post_expose(struct dt_iop_module_t *self, cairo_t *cr, int32_t width, int32_t height, int32_t pointerx, int32_t pointery)
{
  dt_develop_t *dev = self->dev;
  dt_iop_clipping_gui_data_t *g = (dt_iop_clipping_gui_data_t *)self->gui_data;

  int32_t zoom, closeup;
  float zoom_x, zoom_y;
  float wd = dev->preview_pipe->backbuf_width;
  float ht = dev->preview_pipe->backbuf_height;
  DT_CTL_GET_GLOBAL(zoom_y, dev_zoom_y);
  DT_CTL_GET_GLOBAL(zoom_x, dev_zoom_x);
  DT_CTL_GET_GLOBAL(zoom, dev_zoom);
  DT_CTL_GET_GLOBAL(closeup, dev_closeup);
  float zoom_scale = dt_dev_get_zoom_scale(dev, zoom, closeup ? 2 : 1, 1);

  cairo_translate(cr, width/2.0, height/2.0f);
  cairo_scale(cr, zoom_scale, zoom_scale);
  cairo_translate(cr, -.5f*wd-zoom_x*wd, -.5f*ht-zoom_y*ht);

  double dashes = 5.0/zoom_scale;

  // draw cropping window handles:
  float pzx, pzy;
  dt_dev_get_pointer_zoom_pos(dev, pointerx, pointery, &pzx, &pzy);
  pzx += 0.5f;
  pzy += 0.5f;
  cairo_set_dash (cr, &dashes, 0, 0);
  if(g->applied)
    cairo_set_source_rgba(cr, .0, .0, .0, .8);
  else
    cairo_set_source_rgba(cr, .0, .0, .0, .5);
  cairo_set_fill_rule(cr, CAIRO_FILL_RULE_EVEN_ODD);
  cairo_rectangle (cr, -1, -1, wd+2, ht+2);
  cairo_rectangle (cr, g->clip_x*wd, g->clip_y*ht, g->clip_w*wd, g->clip_h*ht);
  cairo_fill (cr);

  cairo_stroke (cr);

  // draw crop area guides
  float left, top, right, bottom, xThird, yThird;
  left = g->clip_x*wd;
  top = g->clip_y*ht;
  right = g->clip_x*wd + g->clip_w*wd;
  bottom = g->clip_y*ht + g->clip_h*ht;
  float cwidth = g->clip_w*wd;
  float cheight = g->clip_h*ht;
  xThird = cwidth  / 3;
  yThird = cheight / 3;

  // save context and draw guides
  cairo_save(cr);
  cairo_rectangle (cr, left, top, cwidth, cheight);
  cairo_clip(cr);
  cairo_set_line_width(cr, 1.0/zoom_scale);
  cairo_set_source_rgb(cr, .8, .8, .8);
  cairo_set_dash(cr, &dashes, 1, 0);

  int which = gtk_combo_box_get_active(g->guide_lines);
  if (which == GUIDE_GRID)
  {
    drawSimpleGrid(cr, left, top, right, bottom, zoom_scale);
  }
  else if (which == GUIDE_DIAGONAL)
  {
    drawDiagonalMethod(cr, left, top, cwidth, cheight);
    cairo_stroke (cr);
    cairo_set_dash (cr, &dashes, 0, 0);
    cairo_set_source_rgba(cr, .3, .3, .3, .8);
    drawDiagonalMethod(cr, left, top, cwidth, cheight);
    cairo_stroke (cr);
  }
  else if (which == GUIDE_THIRD)
  {
    drawRulesOfThirds(cr, left, top,  right, bottom, xThird, yThird);
    cairo_stroke (cr);
    cairo_set_dash (cr, &dashes, 0, 0);
    cairo_set_source_rgba(cr, .3, .3, .3, .8);
    drawRulesOfThirds(cr, left, top,  right, bottom, xThird, yThird);
    cairo_stroke (cr);
  }
  else if (which == GUIDE_TRIANGL)
  {
    int dst = (int)((cheight*cos(atan(cwidth/cheight)) / (cos(atan(cheight/cwidth)))));
    // Move coordinates to local center selection.
    cairo_translate(cr, ((right - left)/2+left), ((bottom - top)/2+top));

    // Flip horizontal.
    if (gtk_toggle_button_get_active(GTK_TOGGLE_BUTTON(g->flipHorGoldenGuide)))
      cairo_scale(cr, -1, 1);
    // Flip vertical.
    if (gtk_toggle_button_get_active(GTK_TOGGLE_BUTTON(g->flipVerGoldenGuide)))
      cairo_scale(cr, 1, -1);

    drawHarmoniousTriangles(cr, left, top,  right, bottom, dst);
    cairo_stroke (cr);
    //p.setPen(QPen(d->guideColor, d->guideSize, Qt::DotLine));
    cairo_set_dash (cr, &dashes, 0, 0);
    cairo_set_source_rgba(cr, .3, .3, .3, .8);
    drawHarmoniousTriangles(cr, left, top,  right, bottom, dst);
    cairo_stroke (cr);
  }
  else if (which == GUIDE_GOLDEN)
  {
    // Move coordinates to local center selection.
    cairo_translate(cr, ((right - left)/2+left), ((bottom - top)/2+top));

    // Flip horizontal.
    if (gtk_toggle_button_get_active(GTK_TOGGLE_BUTTON(g->flipHorGoldenGuide)))
      cairo_scale(cr, -1, 1);
    // Flip vertical.
    if (gtk_toggle_button_get_active(GTK_TOGGLE_BUTTON(g->flipVerGoldenGuide)))
      cairo_scale(cr, 1, -1);

    float w = cwidth;
    float h = cheight;

    // lengths for the golden mean and half the sizes of the region:
    float w_g = w*INVPHI;
    float h_g = h*INVPHI;
    float w_2 = w/2;
    float h_2 = h/2;

    QRect R1, R2, R3, R4, R5, R6, R7;
    qRect (&R1, -w_2, -h_2, w_g, h);

    // w - 2*w_2 corrects for one-pixel difference
    // so that R2.right() is really at the right end of the region
    qRect (&R2, w_g-w_2, h_2-h_g, w-w_g+1-(w - 2*w_2), h_g);
    qRect (&R3, w_2 - R2.width*INVPHI, -h_2, R2.width*INVPHI, h - R2.height);
    qRect (&R4, R2.left, R1.top, R3.left - R2.left, R3.height*INVPHI);
    qRect (&R5, R4.left, R4.bottom, R4.width*INVPHI, R3.height - R4.height);
    qRect (&R6, R5.left + R5.width, R5.bottom - R5.height*INVPHI, R3.left - R5.right, R5.height*INVPHI);
    qRect (&R7, R6.right - R6.width*INVPHI, R4.bottom, R6.width*INVPHI, R5.height - R6.height);

    drawGoldenMean(self, cr, &R1, &R2, &R3, &R4, &R5, &R6, &R7);
    cairo_stroke (cr);

    cairo_set_dash (cr, &dashes, 0, 0);
    cairo_set_source_rgba(cr, .3, .3, .3, .8);
    drawGoldenMean(self, cr, &R1, &R2, &R3, &R4, &R5, &R6, &R7);
    cairo_stroke (cr);
  }
  cairo_restore(cr);

  cairo_set_line_width(cr, 2.0/zoom_scale);
  cairo_set_source_rgb(cr, .3, .3, .3);
  const int border = 30.0/zoom_scale;
  if(g->straightening)
  {
    float bzx = g->button_down_zoom_x + .5f, bzy = g->button_down_zoom_y + .5f;
    cairo_arc (cr, bzx*wd, bzy*ht, 3, 0, 2.0*M_PI);
    cairo_stroke (cr);
    cairo_arc (cr, pzx*wd, pzy*ht, 3, 0, 2.0*M_PI);
    cairo_stroke (cr);
    cairo_move_to (cr, bzx*wd, bzy*ht);
    cairo_line_to (cr, pzx*wd, pzy*ht);
    cairo_stroke (cr);
  }
  else
  {
    int grab = g->cropping ? g->cropping : get_grab (pzx, pzy, g, border, wd, ht);
    if(grab == 1)  cairo_rectangle (cr, g->clip_x*wd, g->clip_y*ht, border, g->clip_h*ht);
    if(grab == 2)  cairo_rectangle (cr, g->clip_x*wd, g->clip_y*ht, g->clip_w*wd, border);
    if(grab == 3)  cairo_rectangle (cr, g->clip_x*wd, g->clip_y*ht, border, border);
    if(grab == 4)  cairo_rectangle (cr, (g->clip_x+g->clip_w)*wd-border, g->clip_y*ht, border, g->clip_h*ht);
    if(grab == 8)  cairo_rectangle (cr, g->clip_x*wd, (g->clip_y+g->clip_h)*ht-border, g->clip_w*wd, border);
    if(grab == 12) cairo_rectangle (cr, (g->clip_x+g->clip_w)*wd-border, (g->clip_y+g->clip_h)*ht-border, border, border);
    if(grab == 6)  cairo_rectangle (cr, (g->clip_x+g->clip_w)*wd-border, g->clip_y*ht, border, border);
    if(grab == 9)  cairo_rectangle (cr, g->clip_x*wd, (g->clip_y+g->clip_h)*ht-border, border, border);
    cairo_stroke (cr);
  }
}

int mouse_moved(struct dt_iop_module_t *self, double x, double y, int which)
{
  dt_iop_clipping_gui_data_t *g = (dt_iop_clipping_gui_data_t *)self->gui_data;
  int32_t zoom, closeup;
  float wd = self->dev->preview_pipe->backbuf_width;
  float ht = self->dev->preview_pipe->backbuf_height;
  DT_CTL_GET_GLOBAL(zoom, dev_zoom);
  DT_CTL_GET_GLOBAL(closeup, dev_closeup);
  float zoom_scale = dt_dev_get_zoom_scale(self->dev, zoom, closeup ? 2 : 1, 1);
  float pzx, pzy;
  dt_dev_get_pointer_zoom_pos(self->dev, x, y, &pzx, &pzy);
  pzx += 0.5f;
  pzy += 0.5f;
  static int old_grab = -1;
  int grab = get_grab (pzx, pzy, g, 30.0/zoom_scale, wd, ht);

  if(darktable.control->button_down && darktable.control->button_down_which == 3)
  {
    // second mouse button, straighten activated:
    g->straightening = 1;
    dt_control_change_cursor(GDK_CROSSHAIR);
    dt_control_queue_redraw_center();
  }
  else if(darktable.control->button_down && darktable.control->button_down_which == 1)
  {
    // draw a light gray frame, to show it's not stored yet:
    g->applied = 0;
    // first mouse button, adjust cropping frame, but what do we do?
    float bzx = g->button_down_zoom_x + .5f, bzy = g->button_down_zoom_y + .5f;
    if(!g->cropping && !g->straightening)
    {
      g->cropping = grab;
      if(!grab)
      {
        g->cropping = 15;
        g->handle_x = g->clip_x;
        g->handle_y = g->clip_y;
      }
      if(grab & 1) g->handle_x = bzx-g->clip_x;
      if(grab & 2) g->handle_y = bzy-g->clip_y;
      if(grab & 4) g->handle_x = bzx-(g->clip_w + g->clip_x);
      if(grab & 8) g->handle_y = bzy-(g->clip_h + g->clip_y);
      if(!grab && darktable.control->button_down_which == 3) g->straightening = 1;
    }
    if(!g->straightening && darktable.control->button_down_which == 1)
    {
      grab = g->cropping;

      if(grab == 15)
      {
        g->clip_x = fminf(1.0 - g->clip_w, fmaxf(0.0, g->handle_x + pzx - bzx));
        g->clip_y = fminf(1.0 - g->clip_h, fmaxf(0.0, g->handle_y + pzy - bzy));
      }
      else
      {
        if(grab & 1)
        {
          const float old_clip_x = g->clip_x;
          g->clip_x = fmaxf(0.0, pzx - g->handle_x);
          g->clip_w = fmaxf(0.1, old_clip_x + g->clip_w - g->clip_x);
        }
        if(grab & 2)
        {
          const float old_clip_y = g->clip_y;
          g->clip_y = fmaxf(0.0, pzy - g->handle_y);
          g->clip_h = fmaxf(0.1, old_clip_y + g->clip_h - g->clip_y);
        }
        if(grab & 4) g->clip_w = fmaxf(0.1, fminf(1.0, pzx - g->clip_x - g->handle_x));
        if(grab & 8) g->clip_h = fmaxf(0.1, fminf(1.0, pzy - g->clip_y - g->handle_y));
      }

      if(g->clip_x + g->clip_w > 1.0) g->clip_w = 1.0 - g->clip_x;
      if(g->clip_y + g->clip_h > 1.0) g->clip_h = 1.0 - g->clip_y;
      apply_box_aspect(self, grab);
    }
    dt_control_queue_redraw_center();
    return 1;
  }
  else if (grab)
  {
    // hover over active borders, no button pressed
    if(old_grab != grab)
    {
      // change mouse pointer
      if     (grab == 1)  dt_control_change_cursor(GDK_LEFT_SIDE);
      else if(grab == 2)  dt_control_change_cursor(GDK_TOP_SIDE);
      else if(grab == 4)  dt_control_change_cursor(GDK_RIGHT_SIDE);
      else if(grab == 8)  dt_control_change_cursor(GDK_BOTTOM_SIDE);
      else if(grab == 3)  dt_control_change_cursor(GDK_TOP_LEFT_CORNER);
      else if(grab == 6)  dt_control_change_cursor(GDK_TOP_RIGHT_CORNER);
      else if(grab == 12) dt_control_change_cursor(GDK_BOTTOM_RIGHT_CORNER);
      else if(grab == 9)  dt_control_change_cursor(GDK_BOTTOM_LEFT_CORNER);
    }
    dt_control_queue_redraw_center();
  }
  else
  {
    // somewhere besides borders. maybe rotate?
    if(old_grab != grab) dt_control_change_cursor(GDK_FLEUR);
    g->straightening = g->cropping = 0;
    dt_control_queue_redraw_center();
  }
  old_grab = grab;
  return 0;
}

static void
commit_box (dt_iop_module_t *self, dt_iop_clipping_gui_data_t *g, dt_iop_clipping_params_t *p)
{
  g->old_clip_x = g->clip_x;
  g->old_clip_y = g->clip_y;
  g->old_clip_w = g->clip_w;
  g->old_clip_h = g->clip_h;
  g->cropping = 0;
  if(!self->enabled)
  {
    // first time crop, if any data is stored in p, it's obsolete:
    p->cx = p->cy = 0.0f;
    p->cw = p->ch = 1.0f;
  }
  p->cx = g->clip_x;
  p->cy = g->clip_y;
  p->cw = copysignf(p->cx + g->clip_w, p->cw);
  p->ch = copysignf(p->cy + g->clip_h, p->ch);
  if(self->off) gtk_toggle_button_set_active(GTK_TOGGLE_BUTTON(self->off), 1);
  g->applied = 1;
  dt_dev_add_history_item(darktable.develop, self, TRUE);
}

int button_released(struct dt_iop_module_t *self, double x, double y, int which, uint32_t state)
{
  dt_iop_clipping_gui_data_t *g = (dt_iop_clipping_gui_data_t *)self->gui_data;
  if(g->straightening)
  {
    float dx = x - darktable.control->button_x, dy = y - darktable.control->button_y;
    if(dx < 0)
    {
      dx = -dx;
      dy = - dy;
    }
    float angle = atan2f(dy, dx);
    if(!(angle >= - M_PI/2.0 && angle <= M_PI/2.0)) angle = 0.0f;
    float close = angle;
    if     (close >  M_PI/4.0) close =  M_PI/2.0 - close;
    else if(close < -M_PI/4.0) close = -M_PI/2.0 - close;
    else close = - close;
    float a = 180.0/M_PI*close + g->button_down_angle;
    if(a < -180.0) a += 360.0;
    if(a >  180.0) a -= 360.0;
    if(self->off) gtk_toggle_button_set_active(GTK_TOGGLE_BUTTON(self->off), 1);
    dtgtk_slider_set_value(g->scale5, a);
    dt_control_change_cursor(GDK_LEFT_PTR);
  }
  g->straightening = g->cropping = 0;
  return 1;
}

int button_pressed(struct dt_iop_module_t *self, double x, double y, int which, int type, uint32_t state)
{
  dt_iop_clipping_gui_data_t *g = (dt_iop_clipping_gui_data_t *)self->gui_data;
  dt_iop_clipping_params_t   *p = (dt_iop_clipping_params_t   *)self->params;
  if(which == 1 && darktable.control->button_type == GDK_2BUTTON_PRESS)
  {
    commit_box(self, g, p);
    return 1;
  }
  else if(which == 3 || which == 1)
  {
    dt_dev_get_pointer_zoom_pos(self->dev, x, y, &g->button_down_zoom_x, &g->button_down_zoom_y);
    g->button_down_angle = p->angle;
    return 1;
  }
  else return 0;
}

void init_key_accels(dt_iop_module_so_t *self)
{
  dt_accel_register_iop(self, TRUE, NC_("accel", "commit"),
                        GDK_Return, 0);
  dt_accel_register_iop(self, TRUE, NC_("accel", "undo"),
                        GDK_z, GDK_CONTROL_MASK);
  dt_accel_register_iop(self, TRUE, NC_("accel", "swap the aspect ratio"),
                        GDK_x, 0);
  dt_accel_register_slider_iop(self, FALSE, NC_("accel", "angle"));
  dt_accel_register_slider_iop(self, FALSE, NC_("accel", "keystone h"));
  dt_accel_register_slider_iop(self, FALSE, NC_("accel", "keystone v"));
}

void connect_key_accels(dt_iop_module_t *self)
{
  dt_iop_clipping_gui_data_t *g = (dt_iop_clipping_gui_data_t*)self->gui_data;
  GClosure *closure;

  closure = g_cclosure_new(G_CALLBACK(key_commit_callback),
                           (gpointer)self, NULL);
  dt_accel_connect_iop(self, "commit", closure);

  closure = g_cclosure_new(G_CALLBACK(key_undo_callback),
                           (gpointer)self, NULL);
  dt_accel_connect_iop(self, "undo", closure);

  dt_accel_connect_button_iop(self, "swap the aspect ratio", g->swap_button);
  dt_accel_connect_slider_iop(self, "angle", GTK_WIDGET(g->scale5));
  dt_accel_connect_slider_iop(self, "keystone h", GTK_WIDGET(g->keystone_h));
  dt_accel_connect_slider_iop(self, "keystone v", GTK_WIDGET(g->keystone_v));
}

#undef PHI
#undef INVPHI
#undef GUIDE_NONE
#undef GUIDE_GRID
#undef GUIDE_THIRD
#undef GUIDE_DIAGONAL
#undef GUIDE_TRIANGL
#undef GUIDE_GOLDEN

// kate: tab-indents: off; indent-width 2; replace-tabs on; indent-mode cstyle; remove-trailing-space on;<|MERGE_RESOLUTION|>--- conflicted
+++ resolved
@@ -592,13 +592,8 @@
   p.angle = -90.0f;
   dt_gui_presets_add_generic(_("rotate by -90"), self->op, self->version(), &p, sizeof(p), 1);
   p.angle = 180.0f;
-<<<<<<< HEAD
-  dt_gui_presets_add_generic(_("rotate by 180"), self->op, &p, sizeof(p), 1);
+  dt_gui_presets_add_generic(_("rotate by 180"), self->op, self->version(), &p, sizeof(p), 1);
   DT_DEBUG_SQLITE3_EXEC(dt_database_get(darktable.db), "commit", NULL, NULL, NULL);
-=======
-  dt_gui_presets_add_generic(_("rotate by 180"), self->op, self->version(), &p, sizeof(p), 1);
-  DT_DEBUG_SQLITE3_EXEC(darktable.db, "commit", NULL, NULL, NULL);
->>>>>>> fdab9586
 }
 
 void reload_defaults(dt_iop_module_t *self)
